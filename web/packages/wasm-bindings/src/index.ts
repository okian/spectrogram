--- conflicted
+++ resolved
@@ -75,17 +75,10 @@
 
   initPromise = (async () => {
     try {
-<<<<<<< HEAD
       // Dynamically import the wasm-bindgen module with explicit typing.
       // What: cast the resolved module to the generated spectro_dsp types.
       // Why: the import path is computed at runtime so TypeScript cannot infer it.
       const mod = (await import(WASM_PKG_JS_PATH)) as typeof import('../pkg/spectro_dsp.js');
-=======
-      // Import the wasm-bindgen module with its TypeScript declarations.
-      const mod = (await import(
-        WASM_PKG_JS_PATH
-      )) as typeof import('../pkg/spectro_dsp.js');
->>>>>>> ccb6b6da
       if (!mod?.default || typeof mod.default !== 'function') {
         initPromise = null;
         throw new Error('WASM module missing default initialization function');
