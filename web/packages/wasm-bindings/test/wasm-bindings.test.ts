--- conflicted
+++ resolved
@@ -155,7 +155,6 @@
 });
 
 /**
-<<<<<<< HEAD
  * Ensure WASM functions do not mutate inputs and returned arrays stay stable
  * across subsequent calls. Why: the bindings previously copied results via
  * `.slice()` to guard against aliasing; this test proves direct returns are
@@ -189,10 +188,6 @@
   await expectIsolated(applyWindow, [makeInput(), 'hann'], [zeros, 'hann']);
   await expectIsolated(stftFrame, [makeInput(), 'hann'], [zeros, 'hann']);
   await expectIsolated(magnitudeDbfs, [makeInput()], [zeros]);
-=======
- * Ensure wrappers expose raw WASM memory and support reusable output buffers.
- */
-test('DSP routines support optional output buffers', async () => {
   // --- fftReal ---
   const input = makeInput();
   const first = await fftReal(input);
@@ -241,5 +236,4 @@
   );
   // eslint-disable-next-line @typescript-eslint/no-explicit-any
   await assert.rejects(() => magnitudeDbfs(input, 1.0, {} as any));
->>>>>>> 073f9d58
 });