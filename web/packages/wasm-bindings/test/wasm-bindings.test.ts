import test from 'node:test';
import assert from 'node:assert/strict';
import { readFile, rename, stat } from 'node:fs/promises';
import { fileURLToPath } from 'node:url';
import { dirname, resolve } from 'node:path';
import {
  initWasm,
  fftReal,
  applyWindow,
  stftFrame,
  magnitudeDbfs
} from '../src/index.ts';

/**
 * Expected MIME type for WASM responses.
 * Why: ensures `instantiateStreaming` can compile without fallback.
 */
const WASM_CONTENT_TYPE = 'application/wasm';

/**
 * Deterministic sample data for DSP routines.
 * How: short alternating values exercise positive/negative paths.
 */
const TEST_SIGNAL_VALUES = [1, -1, 0.5, -0.5] as const;

/** Relative path from this test file to the wasm-pack output directory.
 * Why: ensures generated artifacts are present when tests run.
 */
const PKG_DIR_RELATIVE = '../pkg';

// Allow wasm-pack's browser loader to fetch local files in Node.
/** Preserve original fetch implementation for cleanup. */
const realFetch = globalThis.fetch;
/** Fetch implementation that serves `file://` URLs from disk. */
const fileFetch: typeof fetch = async (input: any, init?: any): Promise<Response> => {
  if (typeof input === 'string' && input.startsWith('file://')) {
    const data = await readFile(fileURLToPath(input));
    return new Response(data, { headers: { 'Content-Type': WASM_CONTENT_TYPE } });
  }
  if (input instanceof URL && input.protocol === 'file:') {
    const data = await readFile(fileURLToPath(input));
    return new Response(data, { headers: { 'Content-Type': WASM_CONTENT_TYPE } });
  }
  return realFetch(input, init);
};
// eslint-disable-next-line @typescript-eslint/no-explicit-any
;(globalThis.fetch as any) = fileFetch as any;

/** Flag indicating whether streaming compilation was exercised. */
let streamingUsed = false;
/** Preserve original instantiateStreaming to restore after test. */
const realInstantiateStreaming = WebAssembly.instantiateStreaming;
// eslint-disable-next-line @typescript-eslint/no-explicit-any
;(WebAssembly as any).instantiateStreaming = async (
  source: Promise<Response> | Response,
  importObject?: Record<string, unknown>
) => {
  streamingUsed = true;
  return realInstantiateStreaming(source, importObject);
};

/**
 * Create a simple deterministic input buffer for testing routines.
 */
function makeInput(): Float32Array {
  return new Float32Array(TEST_SIGNAL_VALUES);
}

/**
 * Ensure initWasm reports a helpful error when the generated bundle is missing.
 */
test('initWasm throws clear error when WASM bundle is missing', async () => {
  const wasmJsPath = resolve(
    dirname(fileURLToPath(import.meta.url)),
    '../pkg/spectro_dsp.js'
  );
  const backupPath = `${wasmJsPath}.bak`;
  await rename(wasmJsPath, backupPath);
  try {
    await assert.rejects(initWasm(), { message: /WASM bundle not found/ });
  } finally {
    await rename(backupPath, wasmJsPath);
  }
});

/**
<<<<<<< HEAD
 * Ensure initWasm surfaces a helpful message when network fetch fails.
 */
test('initWasm throws clear error on network failure', async () => {
  // Replace fetch with a stub that simulates a network failure.
  // eslint-disable-next-line @typescript-eslint/no-explicit-any
  const failingFetch: typeof fetch = async (): Promise<Response> => {
    throw new TypeError('Failed to fetch');
  };
  // eslint-disable-next-line @typescript-eslint/no-explicit-any
  (globalThis.fetch as any) = failingFetch as any;
  try {
    await assert.rejects(initWasm(), { message: /WASM bundle not found/ });
  } finally {
    // Restore the file-backed fetch for subsequent tests.
    // eslint-disable-next-line @typescript-eslint/no-explicit-any
    (globalThis.fetch as any) = fileFetch as any;
  }
=======
 * Confirm wasm-pack output exists so consumers aren't missing runtime files.
 */
test('pkg directory exists after build step', async () => {
  /** Absolute path to the wasm-pack output folder under test. */
  const pkgDir = resolve(dirname(fileURLToPath(import.meta.url)), PKG_DIR_RELATIVE);
  /** Whether the pkg directory exists on disk. */
  const pkgPresent = await stat(pkgDir)
    .then(() => true)
    .catch(() => false);
  assert.ok(pkgPresent, 'pkg directory should exist when build:wasm has run');
>>>>>>> effe5936
});

/**
 * Validate that the bindings load correctly and enforce parameter checks.
 */
test('WASM bindings execute and validate inputs', async () => {
  await initWasm();
  assert.ok(streamingUsed, 'instantiateStreaming should be used for init');
  WebAssembly.instantiateStreaming = realInstantiateStreaming;

  const fft = await fftReal(makeInput());
  assert.equal(fft.length, 8);

  const win = await applyWindow(makeInput(), 'hann');
  assert.equal(win.length, 4);

  const stft = await stftFrame(makeInput(), 'hann');
  assert.equal(stft.length, 4);

  const mag = await magnitudeDbfs(makeInput());
  assert.equal(mag.length, 4);

  await assert.rejects(() => fftReal(new Float32Array([])));
  await assert.rejects(() => applyWindow(new Float32Array([1]), 'bogus' as any));
  await assert.rejects(() => stftFrame(new Float32Array([1]), 'hann', 0));
  await assert.rejects(() => magnitudeDbfs(new Float32Array([1]), -1));
});<|MERGE_RESOLUTION|>--- conflicted
+++ resolved
@@ -84,7 +84,6 @@
 });
 
 /**
-<<<<<<< HEAD
  * Ensure initWasm surfaces a helpful message when network fetch fails.
  */
 test('initWasm throws clear error on network failure', async () => {
@@ -102,7 +101,6 @@
     // eslint-disable-next-line @typescript-eslint/no-explicit-any
     (globalThis.fetch as any) = fileFetch as any;
   }
-=======
  * Confirm wasm-pack output exists so consumers aren't missing runtime files.
  */
 test('pkg directory exists after build step', async () => {
@@ -113,7 +111,6 @@
     .then(() => true)
     .catch(() => false);
   assert.ok(pkgPresent, 'pkg directory should exist when build:wasm has run');
->>>>>>> effe5936
 });
 
 /**
