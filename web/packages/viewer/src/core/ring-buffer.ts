/**
 * GPU ring buffer for spectrogram data management.
<<<<<<< HEAD
 * What: Manages a circular buffer of spectrogram rows stored in GPU memory.
 * Why: Allows efficient streaming updates without reallocating textures.
=======
 * What: Manages a circular buffer of spectrogram rows in GPU memory.
 * Why: Enables efficient streaming updates without reallocating textures.
 * How: Stores rows in a typed array and mirrors them in a THREE.js DataTexture.
>>>>>>> 5b48918e
 */
import * as THREE from 'three';

<<<<<<< HEAD
/**
 * Mapping from configuration format to THREE.js texture data type.
 * What: Associates each supported sample format with its WebGL texture type.
 * Why: Ensures created textures have correct precision to avoid GPU/CPU mismatches.
 */
=======
/** Mapping from configuration format to THREE.js texture data type. */
>>>>>>> 5b48918e
const TEXTURE_TYPE_BY_FORMAT: Record<RingBufferConfig['format'], THREE.TextureDataType> = {
  R32F: THREE.FloatType,
  R16F: THREE.HalfFloatType,
  UNORM8: THREE.UnsignedByteType,
};

<<<<<<< HEAD
/** Maximum unsigned 8-bit integer value for normalization. */
=======
/** Maximum value of an unsigned 8-bit integer for normalization. */
>>>>>>> 5b48918e
const UINT8_MAX = 255;
/** Maximum unsigned 16-bit integer value for normalization. */
const UINT16_MAX = 65535;

/**
 * Configuration describing the ring buffer dimensions and format.
 */
export interface RingBufferConfig {
  /** Number of frequency bins per row. */
  binCount: number;
  /** Maximum number of time rows to store. */
  maxRows: number;
  /** Data format for GPU texture. */
  format: 'R32F' | 'R16F' | 'UNORM8';
  /** Whether to enable linear filtering. */
  linearFilter: boolean;
}

/**
 * GPU ring buffer for spectrogram data.
<<<<<<< HEAD
=======
 * What: Manages a circular buffer of spectrogram rows in GPU memory.
 * Why: Enables efficient streaming updates without reallocating textures.
 * How: Uses typed arrays for CPU storage and a THREE.js DataTexture for GPU access.
>>>>>>> 5b48918e
 */
export class SpectroRingBuffer {
  /** WebGL context used for capability checks. */
  private gl: WebGLRenderingContext;
  /** Texture holding spectrogram data on the GPU. */
  private texture: THREE.DataTexture;
  /** CPU-side data buffer. */
  private data: Float32Array | Uint8Array;
<<<<<<< HEAD
  /** Scratch buffer reused for numeric conversions. */
  private scratch: Float32Array;
=======
  /** Scratch buffer reused for integer-to-float conversion. */
  private scratch: Float32Array;
  /** Next row index to be written. */
>>>>>>> 5b48918e
  private writeRow = 0;
  /** Number of rows currently stored. */
  private rowCount = 0;
  /** Configuration used to construct the buffer. */
  private config: RingBufferConfig;

  /**
   * Initialize the ring buffer and allocate resources.
   * @param gl - WebGL context used for texture uploads.
   * @param config - Size and format configuration.
   */
  constructor(gl: WebGLRenderingContext, config: RingBufferConfig) {
    this.gl = gl;
    this.config = { ...config };

<<<<<<< HEAD
    // Allocate CPU-side storage tailored to the texture format.
    this.data = this.createDataArray(config.binCount * config.maxRows);
    // Prepare scratch space once to avoid per-call allocations.
    this.scratch = new Float32Array(config.binCount);
=======
    this.verifyFloatTextureSupport();
>>>>>>> 5b48918e

    this.data = this.createDataArray(config.binCount * config.maxRows);
    this.scratch = new Float32Array(config.binCount);
    this.texture = this.createTexture(this.data, config.binCount, config.maxRows);
  }

  /**
   * Ensure the WebGL context supports the requested texture format.
   * What: Validates float texture and filtering support for WebGL1/2.
   * Why: Avoids runtime GPU errors by failing fast when unsupported.
   */
  private verifyFloatTextureSupport(): void {
    const { format, linearFilter } = this.config;
    if (format === 'UNORM8') {
      return; // Byte textures are universally supported.
    }

    const gl = this.gl;
    const isWebGL2 =
      typeof WebGL2RenderingContext !== 'undefined' &&
      gl instanceof WebGL2RenderingContext;

    if (isWebGL2) {
      return;
    }

    const floatExt = format === 'R32F' ? 'OES_texture_float' : 'OES_texture_half_float';
    if (gl.getExtension(floatExt) === null) {
      throw new Error(`${format} textures require WebGL2 or extension ${floatExt}.`);
    }

    if (linearFilter) {
      const filterExt =
        format === 'R32F'
          ? 'OES_texture_float_linear'
          : 'OES_texture_half_float_linear';
      if (gl.getExtension(filterExt) === null) {
        throw new Error(`Linear filtering for ${format} textures requires extension ${filterExt}.`);
      }
    }
  }

  /**
   * Create a typed array sized for the ring buffer.
<<<<<<< HEAD
   * @param size - Total number of elements required.
   * @returns Float32Array or Uint8Array matching configured format.
   */
  private createDataArray(size: number): Float32Array | Uint8Array {
    return this.config.format === 'UNORM8'
      ? new Uint8Array(size)
      : new Float32Array(size); // R32F and R16F use Float32Array CPU-side.
=======
   * What: Allocates either Float32Array or Uint8Array based on configuration.
   * Why: Guarantees CPU memory matches the GPU texture format for efficient uploads.
   */
  private createDataArray(size: number): Float32Array | Uint8Array {
    return this.config.format === 'UNORM8' ? new Uint8Array(size) : new Float32Array(size);
>>>>>>> 5b48918e
  }

  /**
   * Construct a THREE.js DataTexture for the ring buffer.
   * @param data - Initial texture data.
   * @param width - Number of frequency bins.
   * @param height - Maximum number of rows.
   * @returns Configured DataTexture ready for updates.
   */
  private createTexture(
    data: Float32Array | Uint8Array,
    width: number,
    height: number
  ): THREE.DataTexture {
    const texture = new THREE.DataTexture(
      data as unknown as ArrayBufferView,
      width,
      height,
      THREE.RedFormat,
      TEXTURE_TYPE_BY_FORMAT[this.config.format]
    );

    texture.generateMipmaps = false;
    texture.wrapS = THREE.ClampToEdgeWrapping;
    texture.wrapT = THREE.ClampToEdgeWrapping;
    const filter = this.config.linearFilter ? THREE.LinearFilter : THREE.NearestFilter;
    texture.magFilter = filter;
    texture.minFilter = filter;
    texture.needsUpdate = true;
    return texture;
  }

  /**
   * Expose the internal texture for rendering.
   */
  getTexture(): THREE.DataTexture {
    return this.texture;
  }

  /**
   * Add a new row of spectrogram data.
   * @param bins - Frequency data for one time slice.
   */
  pushRow(bins: Float32Array | Uint16Array | Uint8Array): void {
    const { binCount, maxRows, format } = this.config;

    // Validate bin count to prevent silent memory corruption.
    if (bins.length !== binCount) {
      throw new Error(`Expected ${binCount} bins, received ${bins.length}.`);
    }

    // Ensure provided array matches the configured texture format.
    if (format === 'UNORM8' && !(bins instanceof Uint8Array)) {
      throw new Error('UNORM8 format requires Uint8Array input.');
    }
    if (format !== 'UNORM8' && !(bins instanceof Float32Array)) {
      throw new Error(`${format} format requires Float32Array input.`);
    }

    // Convert to float32 if needed without allocating each call.
    let floatBins: Float32Array;
    if (bins instanceof Float32Array) {
      floatBins = bins;
    } else if (bins instanceof Uint16Array) {
      for (let i = 0; i < binCount; i++) {
        this.scratch[i] = bins[i] / UINT16_MAX;
      }
      floatBins = this.scratch;
    } else {
      for (let i = 0; i < binCount; i++) {
        this.scratch[i] = bins[i] / UINT8_MAX;
      }
      floatBins = this.scratch;
    }

<<<<<<< HEAD
    // Copy data into ring buffer storage.
    const offset = this.writeRow * binCount;
    this.data.set(floatBins, offset);

    // Upload the row to GPU texture.
    const gl = this.gl;
    gl.bindTexture(gl.TEXTURE_2D, this.texture);
    gl.texSubImage2D(
      gl.TEXTURE_2D,
      0,
      0,
      this.writeRow,
      binCount,
      1,
      gl.RED,
      TEXTURE_TYPE_BY_FORMAT[format],
      floatBins
    );
=======
    // Copy data to ring buffer.
    const offset = this.writeRow * binCount;
    if (this.data instanceof Float32Array && floatBins instanceof Float32Array) {
      this.data.set(floatBins, offset);
    } else if (this.data instanceof Uint8Array && bins instanceof Uint8Array) {
      this.data.set(bins, offset);
    } else {
      throw new Error('Type mismatch between ring buffer storage and input data.');
    }
>>>>>>> 5b48918e

    // Advance write pointer and row count.
    this.writeRow = (this.writeRow + 1) % maxRows;
    this.rowCount = Math.min(this.rowCount + 1, maxRows);
<<<<<<< HEAD
=======

    // Mark texture for upload to GPU on next render.
    this.texture.needsUpdate = true;
  }

  /**
   * Clear all data in the ring buffer.
   * What: Resets the buffer to empty state.
   * Why: Allows clean restart of data collection.
   */
  clear(): void {
    this.data.fill(0);
    this.writeRow = 0;
    this.rowCount = 0;
    this.texture.needsUpdate = true;
  }

  /**
   * Get the current GPU texture.
   * What: Returns the WebGL texture for rendering.
   * Why: Enables efficient GPU sampling in shaders.
   */
  getTexture(): THREE.DataTexture {
    return this.texture;
  }

  /**
   * Get current buffer statistics.
   * What: Returns metadata about the buffer state.
   * Why: Enables monitoring and debugging of data flow.
   */
  getStats(): { rowCount: number; writeRow: number; maxRows: number; binCount: number } {
    return {
      rowCount: this.rowCount,
      writeRow: this.writeRow,
      maxRows: this.config.maxRows,
      binCount: this.config.binCount
    };
  }

  /**
   * Resize the ring buffer.
   * What: Changes buffer dimensions and reallocates memory.
   * Why: Allows dynamic adjustment based on performance or requirements.
   */
  resize(binCount: number, maxRows: number): void {
    if (binCount === this.config.binCount && maxRows === this.config.maxRows) {
      return; // No change needed.
    }

    // Reallocate CPU buffer and recreate GPU texture.
    this.data = this.createDataArray(binCount * maxRows);
    this.scratch = new Float32Array(binCount);
    this.texture.dispose();
    this.texture = this.createTexture(this.data, binCount, maxRows);

    // Update config and reset state.
    this.config.binCount = binCount;
    this.config.maxRows = maxRows;
    this.writeRow = 0;
    this.rowCount = 0;
  }

  /**
   * Dispose of GPU resources.
   * What: Cleans up WebGL textures and memory.
   * Why: Prevents memory leaks when component unmounts.
   */
  dispose(): void {
    this.texture.dispose();
>>>>>>> 5b48918e
  }
}
<|MERGE_RESOLUTION|>--- conflicted
+++ resolved
@@ -1,36 +1,22 @@
 /**
  * GPU ring buffer for spectrogram data management.
-<<<<<<< HEAD
  * What: Manages a circular buffer of spectrogram rows stored in GPU memory.
  * Why: Allows efficient streaming updates without reallocating textures.
-=======
- * What: Manages a circular buffer of spectrogram rows in GPU memory.
- * Why: Enables efficient streaming updates without reallocating textures.
- * How: Stores rows in a typed array and mirrors them in a THREE.js DataTexture.
->>>>>>> 5b48918e
  */
 import * as THREE from 'three';
 
-<<<<<<< HEAD
 /**
  * Mapping from configuration format to THREE.js texture data type.
  * What: Associates each supported sample format with its WebGL texture type.
  * Why: Ensures created textures have correct precision to avoid GPU/CPU mismatches.
  */
-=======
-/** Mapping from configuration format to THREE.js texture data type. */
->>>>>>> 5b48918e
 const TEXTURE_TYPE_BY_FORMAT: Record<RingBufferConfig['format'], THREE.TextureDataType> = {
   R32F: THREE.FloatType,
   R16F: THREE.HalfFloatType,
   UNORM8: THREE.UnsignedByteType,
 };
 
-<<<<<<< HEAD
-/** Maximum unsigned 8-bit integer value for normalization. */
-=======
 /** Maximum value of an unsigned 8-bit integer for normalization. */
->>>>>>> 5b48918e
 const UINT8_MAX = 255;
 /** Maximum unsigned 16-bit integer value for normalization. */
 const UINT16_MAX = 65535;
@@ -51,12 +37,6 @@
 
 /**
  * GPU ring buffer for spectrogram data.
-<<<<<<< HEAD
-=======
- * What: Manages a circular buffer of spectrogram rows in GPU memory.
- * Why: Enables efficient streaming updates without reallocating textures.
- * How: Uses typed arrays for CPU storage and a THREE.js DataTexture for GPU access.
->>>>>>> 5b48918e
  */
 export class SpectroRingBuffer {
   /** WebGL context used for capability checks. */
@@ -65,14 +45,9 @@
   private texture: THREE.DataTexture;
   /** CPU-side data buffer. */
   private data: Float32Array | Uint8Array;
-<<<<<<< HEAD
   /** Scratch buffer reused for numeric conversions. */
   private scratch: Float32Array;
-=======
-  /** Scratch buffer reused for integer-to-float conversion. */
-  private scratch: Float32Array;
   /** Next row index to be written. */
->>>>>>> 5b48918e
   private writeRow = 0;
   /** Number of rows currently stored. */
   private rowCount = 0;
@@ -88,17 +63,12 @@
     this.gl = gl;
     this.config = { ...config };
 
-<<<<<<< HEAD
     // Allocate CPU-side storage tailored to the texture format.
     this.data = this.createDataArray(config.binCount * config.maxRows);
     // Prepare scratch space once to avoid per-call allocations.
     this.scratch = new Float32Array(config.binCount);
-=======
     this.verifyFloatTextureSupport();
->>>>>>> 5b48918e
-
-    this.data = this.createDataArray(config.binCount * config.maxRows);
-    this.scratch = new Float32Array(config.binCount);
+
     this.texture = this.createTexture(this.data, config.binCount, config.maxRows);
   }
 
@@ -140,21 +110,11 @@
 
   /**
    * Create a typed array sized for the ring buffer.
-<<<<<<< HEAD
    * @param size - Total number of elements required.
    * @returns Float32Array or Uint8Array matching configured format.
    */
   private createDataArray(size: number): Float32Array | Uint8Array {
-    return this.config.format === 'UNORM8'
-      ? new Uint8Array(size)
-      : new Float32Array(size); // R32F and R16F use Float32Array CPU-side.
-=======
-   * What: Allocates either Float32Array or Uint8Array based on configuration.
-   * Why: Guarantees CPU memory matches the GPU texture format for efficient uploads.
-   */
-  private createDataArray(size: number): Float32Array | Uint8Array {
     return this.config.format === 'UNORM8' ? new Uint8Array(size) : new Float32Array(size);
->>>>>>> 5b48918e
   }
 
   /**
@@ -230,7 +190,6 @@
       floatBins = this.scratch;
     }
 
-<<<<<<< HEAD
     // Copy data into ring buffer storage.
     const offset = this.writeRow * binCount;
     this.data.set(floatBins, offset);
@@ -249,7 +208,6 @@
       TEXTURE_TYPE_BY_FORMAT[format],
       floatBins
     );
-=======
     // Copy data to ring buffer.
     const offset = this.writeRow * binCount;
     if (this.data instanceof Float32Array && floatBins instanceof Float32Array) {
@@ -259,13 +217,11 @@
     } else {
       throw new Error('Type mismatch between ring buffer storage and input data.');
     }
->>>>>>> 5b48918e
 
     // Advance write pointer and row count.
     this.writeRow = (this.writeRow + 1) % maxRows;
     this.rowCount = Math.min(this.rowCount + 1, maxRows);
-<<<<<<< HEAD
-=======
+
 
     // Mark texture for upload to GPU on next render.
     this.texture.needsUpdate = true;
@@ -336,6 +292,5 @@
    */
   dispose(): void {
     this.texture.dispose();
->>>>>>> 5b48918e
   }
 }
