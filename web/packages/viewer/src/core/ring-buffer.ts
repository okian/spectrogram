--- conflicted
+++ resolved
@@ -6,7 +6,6 @@
 
 import * as THREE from 'three';
 
-<<<<<<< HEAD
 /**
  * Mapping from configuration format to THREE.js texture data type.
  * What: Associates each supported sample format with the corresponding WebGL
@@ -19,12 +18,10 @@
   R16F: THREE.HalfFloatType,
   UNORM8: THREE.UnsignedByteType
 };
-=======
 /** Maximum value of an unsigned 8-bit integer for normalization. */
 const UINT8_MAX = 255;
 /** Maximum value of an unsigned 16-bit integer for normalization. */
 const UINT16_MAX = 65535;
->>>>>>> 0a7ca419
 
 /** Ring buffer configuration. */
 export interface RingBufferConfig {
@@ -50,7 +47,6 @@
   private writeRow = 0;
   private rowCount = 0;
   private config: RingBufferConfig;
-<<<<<<< HEAD
   /**
    * Initialize the ring buffer.
    * What: Sets up CPU storage and GPU texture based on configuration.
@@ -94,7 +90,6 @@
       data,
       width,
       height,
-=======
   /** Scratch buffer reused for integer-to-float conversion. */
   private scratch: Float32Array;
 
@@ -111,7 +106,6 @@
       this.data,
       config.binCount,
       config.maxRows,
->>>>>>> 0a7ca419
       THREE.RedFormat,
       TEXTURE_TYPE_BY_FORMAT[this.config.format]
     );
@@ -131,7 +125,6 @@
    * Why: Enables continuous streaming without memory reallocation.
    */
   pushRow(bins: Float32Array | Uint16Array | Uint8Array): void {
-<<<<<<< HEAD
     const { binCount, maxRows, format } = this.config;
 
     // Validate bin count to prevent silent memory corruption.
@@ -145,14 +138,6 @@
     }
     if (format !== 'UNORM8' && !(bins instanceof Float32Array)) {
       throw new Error(`${format} format requires Float32Array input.`);
-    }
-
-    // Copy data into the ring buffer storage.
-=======
-    const { binCount, maxRows } = this.config;
-
-    if (bins.length !== binCount) {
-      throw new Error(`Expected ${binCount} bins, received ${bins.length}`);
     }
 
     // Convert to float32 if needed without allocating each call
@@ -172,7 +157,6 @@
     }
 
     // Copy data to ring buffer
->>>>>>> 0a7ca419
     const offset = this.writeRow * binCount;
     if (this.data instanceof Float32Array && bins instanceof Float32Array) {
       this.data.set(bins, offset);
@@ -236,18 +220,13 @@
     if (binCount === this.config.binCount && maxRows === this.config.maxRows) {
       return; // No change needed
     }
-<<<<<<< HEAD
 
     // Reallocate CPU buffer and recreate GPU texture.
     this.data = this.createDataArray(binCount * maxRows);
-=======
-    
-    // Reallocate data buffer and scratch space
-    this.data = new Float32Array(binCount * maxRows);
+    
     this.scratch = new Float32Array(binCount);
     
     // Recreate GPU texture
->>>>>>> 0a7ca419
     this.texture.dispose();
     this.texture = this.createTexture(this.data, binCount, maxRows);
 
