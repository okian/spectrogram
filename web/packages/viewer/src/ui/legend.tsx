/**
 * Legend component for spectrogram color scale.
 * What: Displays color gradient with dB value annotations.
 * Why: Helps users interpret the color mapping of spectrogram data.
 */

import * as React from 'react';
import { generateLUT, type Palette } from '../palettes';

<<<<<<< HEAD
/** Default legend width in pixels. */
const DEFAULT_WIDTH_PX = 30;
/** Default legend height in pixels. */
const DEFAULT_HEIGHT_PX = 200;
/** Number of entries in the color lookup table. */
const LUT_ENTRIES = 256;
/** Number of color components (RGBA) per lookup table entry. */
const COLOR_COMPONENTS = 4;
/** Number of dB labels displayed along the legend. */
const LABEL_COUNT = 5;
/** Length of tick marks in pixels. */
const TICK_LENGTH_PX = 5;
/** Horizontal offset for dB label text in pixels. */
const LABEL_X_OFFSET_PX = 8;
/** Vertical offset for dB label text in pixels. */
const LABEL_Y_OFFSET_PX = 4;
/** Font specification for dB labels. */
const LABEL_FONT = '12px monospace';
/** Stroke color for legend border and tick marks. */
const STROKE_COLOR = '#666';
/** Fill color for dB label text. */
const LABEL_COLOR = '#fff';
/** Width of lines used for borders and ticks in pixels. */
const LINE_WIDTH_PX = 1;
/** Maximum value for an 8-bit color channel. */
const COLOR_MAX = 255;
=======
/** Number of entries in a color lookup table. */
const LUT_SIZE = 256;
/** Number of bytes per RGBA color. */
const BYTES_PER_COLOR = 4;
/** Fully opaque alpha channel value. */
const FULL_ALPHA = 255;
/** Length in pixels of tick marks on the legend. */
const TICK_LENGTH = 5;
/** Count of dB labels displayed alongside the legend. */
const LABEL_COUNT = 5;
/** Width in pixels of the offscreen canvas used for gradient generation. */
const OFFSCREEN_WIDTH = 1;
/** Stroke width for borders and tick marks. */
const STROKE_WIDTH = 1;
/** Color used for legend border lines. */
const BORDER_COLOR = '#666';
/** Color used for tick marks and text. */
const FOREGROUND_COLOR = '#fff';
/** Font definition for legend labels. */
const LABEL_FONT = '12px monospace';
/** Horizontal gap between tick marks and labels. */
const LABEL_SPACING = 3;
/** Vertical offset to center labels on tick marks. */
const LABEL_VERTICAL_OFFSET = 4;
/** CSS border style applied to the canvas element. */
const CANVAS_BORDER_STYLE = '1px solid #333';
/** Default width of the legend in pixels. */
const DEFAULT_WIDTH = 30;
/** Default height of the legend in pixels. */
const DEFAULT_HEIGHT = 200;

/** Expected byte length of a full LUT. */
const EXPECTED_LUT_BYTES = LUT_SIZE * BYTES_PER_COLOR;

/**
 * Build legend ImageData from a LUT.
 * What: Generates vertical gradient pixel data using raw LUT bytes.
 * Why: Avoids costly gradient color stops and preserves color fidelity.
 * How: Copies LUT values into a 1x256 ImageData object, optionally reversing order.
 */
export function buildLegendImageData(lut: Uint8Array, reverse: boolean): ImageData {
  if (lut.length !== EXPECTED_LUT_BYTES) {
    throw new Error('Unexpected LUT byte length');
  }

  const imageData = new ImageData(1, LUT_SIZE);
  const dest = imageData.data;

  for (let i = 0; i < LUT_SIZE; i++) {
    const y = LUT_SIZE - 1 - i;
    const colorIndex = reverse ? LUT_SIZE - 1 - i : i;
    const srcOffset = colorIndex * BYTES_PER_COLOR;
    const destOffset = y * BYTES_PER_COLOR;
    dest[destOffset] = lut[srcOffset];
    dest[destOffset + 1] = lut[srcOffset + 1];
    dest[destOffset + 2] = lut[srcOffset + 2];
    dest[destOffset + 3] = FULL_ALPHA;
  }

  return imageData;
}
>>>>>>> 01a8cfdb

/** Props for the legend component. */
interface LegendProps {
  /** Color palette for the legend. */
  palette: Palette;
  /** Whether to reverse the palette. */
  paletteReverse?: boolean;
  /** dB range for the legend. */
  dbFloor: number;
  /** dB range for the legend. */
  dbCeiling: number;
  /** Width of the legend in pixels. */
  width?: number;
  /** Height of the legend in pixels. */
  height?: number;
  /** CSS class name. */
  className?: string;
}

/**
 * Legend component for spectrogram visualization.
 * What: Renders a color gradient with dB value annotations.
 * Why: Provides visual reference for interpreting spectrogram colors.
 */
export const Legend: React.FC<LegendProps> = ({
  palette,
  paletteReverse = false,
  dbFloor,
  dbCeiling,
<<<<<<< HEAD
  width = DEFAULT_WIDTH_PX,
  height = DEFAULT_HEIGHT_PX,
=======
  width = DEFAULT_WIDTH,
  height = DEFAULT_HEIGHT,
>>>>>>> 01a8cfdb
  className
}) => {
  const canvasRef = React.useRef<HTMLCanvasElement>(null);

  // Draw legend on canvas
  React.useEffect(() => {
    // Validate dB range to avoid inverted or zero-span legends
    if (dbCeiling <= dbFloor) {
      throw new RangeError(
        `Legend requires dbCeiling (${dbCeiling}) to be greater than dbFloor (${dbFloor}).`
      );
    }

    const canvas = canvasRef.current;
    if (!canvas) return;

    const ctx = canvas.getContext('2d');
    if (!ctx) return;

    if (width <= 0 || height <= 0) {
      throw new Error('Legend dimensions must be positive');
    }
    if (dbCeiling <= dbFloor) {
      throw new Error('dbCeiling must exceed dbFloor');
    }

    // Set canvas size
    canvas.width = width;
    canvas.height = height;

    // Generate color LUT
<<<<<<< HEAD
    const lut = generateLUT(palette, LUT_ENTRIES);
    const gradient = ctx.createLinearGradient(0, height, 0, 0);

    // Create gradient stops
    for (let i = 0; i < LUT_ENTRIES; i++) {
      const t = i / (LUT_ENTRIES - 1);
      const colorIndex = paletteReverse ? LUT_ENTRIES - 1 - i : i;
      const r = lut[colorIndex * COLOR_COMPONENTS] / COLOR_MAX;
      const g = lut[colorIndex * COLOR_COMPONENTS + 1] / COLOR_MAX;
      const b = lut[colorIndex * COLOR_COMPONENTS + 2] / COLOR_MAX;

      gradient.addColorStop(
        t,
        `rgb(${r * COLOR_MAX}, ${g * COLOR_MAX}, ${b * COLOR_MAX})`
      );
    }
=======
    const lut = generateLUT(palette);
    const offscreen = document.createElement('canvas');
    offscreen.width = OFFSCREEN_WIDTH;
    offscreen.height = LUT_SIZE;
    const offCtx = offscreen.getContext('2d');
    if (!offCtx) return;
>>>>>>> 01a8cfdb

    const imageData = buildLegendImageData(lut, paletteReverse);
    offCtx.putImageData(imageData, 0, 0);

    ctx.imageSmoothingEnabled = false;
    ctx.drawImage(
      offscreen,
      0,
      0,
      OFFSCREEN_WIDTH,
      LUT_SIZE,
      0,
      0,
      width,
      height
    );

    // Add border
<<<<<<< HEAD
    ctx.strokeStyle = STROKE_COLOR;
    ctx.lineWidth = LINE_WIDTH_PX;
    ctx.strokeRect(0, 0, width, height);

    // Add dB labels
    ctx.fillStyle = LABEL_COLOR;
=======
    ctx.strokeStyle = BORDER_COLOR;
    ctx.lineWidth = STROKE_WIDTH;
    ctx.strokeRect(0, 0, width, height);

    // Add dB labels
    ctx.fillStyle = FOREGROUND_COLOR;
>>>>>>> 01a8cfdb
    ctx.font = LABEL_FONT;
    ctx.textAlign = 'left';

    for (let i = 0; i <= LABEL_COUNT; i++) {
      const t = i / LABEL_COUNT;
      const db = dbFloor + (dbCeiling - dbFloor) * t;
      const y = height - t * height;

      // Draw tick mark
<<<<<<< HEAD
      ctx.strokeStyle = LABEL_COLOR;
      ctx.lineWidth = LINE_WIDTH_PX;
      ctx.beginPath();
      ctx.moveTo(width, y);
      ctx.lineTo(width + TICK_LENGTH_PX, y);
=======
      ctx.strokeStyle = FOREGROUND_COLOR;
      ctx.lineWidth = STROKE_WIDTH;
      ctx.beginPath();
      ctx.moveTo(width, y);
      ctx.lineTo(width + TICK_LENGTH, y);
>>>>>>> 01a8cfdb
      ctx.stroke();

      // Draw label
      ctx.fillText(
        `${db.toFixed(0)} dB`,
<<<<<<< HEAD
        width + LABEL_X_OFFSET_PX,
        y + LABEL_Y_OFFSET_PX
=======
        width + TICK_LENGTH + LABEL_SPACING,
        y + LABEL_VERTICAL_OFFSET
>>>>>>> 01a8cfdb
      );
    }
  }, [palette, paletteReverse, dbFloor, dbCeiling, width, height]);

  return (
    <div className={className} style={{ display: 'inline-block' }}>
      <canvas
        ref={canvasRef}
        style={{
          display: 'block',
          border: CANVAS_BORDER_STYLE
        }}
      />
    </div>
  );
};<|MERGE_RESOLUTION|>--- conflicted
+++ resolved
@@ -7,7 +7,6 @@
 import * as React from 'react';
 import { generateLUT, type Palette } from '../palettes';
 
-<<<<<<< HEAD
 /** Default legend width in pixels. */
 const DEFAULT_WIDTH_PX = 30;
 /** Default legend height in pixels. */
@@ -34,7 +33,6 @@
 const LINE_WIDTH_PX = 1;
 /** Maximum value for an 8-bit color channel. */
 const COLOR_MAX = 255;
-=======
 /** Number of entries in a color lookup table. */
 const LUT_SIZE = 256;
 /** Number of bytes per RGBA color. */
@@ -96,7 +94,6 @@
 
   return imageData;
 }
->>>>>>> 01a8cfdb
 
 /** Props for the legend component. */
 interface LegendProps {
@@ -126,13 +123,8 @@
   paletteReverse = false,
   dbFloor,
   dbCeiling,
-<<<<<<< HEAD
   width = DEFAULT_WIDTH_PX,
   height = DEFAULT_HEIGHT_PX,
-=======
-  width = DEFAULT_WIDTH,
-  height = DEFAULT_HEIGHT,
->>>>>>> 01a8cfdb
   className
 }) => {
   const canvasRef = React.useRef<HTMLCanvasElement>(null);
@@ -164,7 +156,6 @@
     canvas.height = height;
 
     // Generate color LUT
-<<<<<<< HEAD
     const lut = generateLUT(palette, LUT_ENTRIES);
     const gradient = ctx.createLinearGradient(0, height, 0, 0);
 
@@ -181,14 +172,11 @@
         `rgb(${r * COLOR_MAX}, ${g * COLOR_MAX}, ${b * COLOR_MAX})`
       );
     }
-=======
-    const lut = generateLUT(palette);
     const offscreen = document.createElement('canvas');
     offscreen.width = OFFSCREEN_WIDTH;
     offscreen.height = LUT_SIZE;
     const offCtx = offscreen.getContext('2d');
     if (!offCtx) return;
->>>>>>> 01a8cfdb
 
     const imageData = buildLegendImageData(lut, paletteReverse);
     offCtx.putImageData(imageData, 0, 0);
@@ -207,21 +195,12 @@
     );
 
     // Add border
-<<<<<<< HEAD
     ctx.strokeStyle = STROKE_COLOR;
     ctx.lineWidth = LINE_WIDTH_PX;
     ctx.strokeRect(0, 0, width, height);
 
     // Add dB labels
     ctx.fillStyle = LABEL_COLOR;
-=======
-    ctx.strokeStyle = BORDER_COLOR;
-    ctx.lineWidth = STROKE_WIDTH;
-    ctx.strokeRect(0, 0, width, height);
-
-    // Add dB labels
-    ctx.fillStyle = FOREGROUND_COLOR;
->>>>>>> 01a8cfdb
     ctx.font = LABEL_FONT;
     ctx.textAlign = 'left';
 
@@ -231,31 +210,19 @@
       const y = height - t * height;
 
       // Draw tick mark
-<<<<<<< HEAD
       ctx.strokeStyle = LABEL_COLOR;
       ctx.lineWidth = LINE_WIDTH_PX;
       ctx.beginPath();
       ctx.moveTo(width, y);
       ctx.lineTo(width + TICK_LENGTH_PX, y);
-=======
-      ctx.strokeStyle = FOREGROUND_COLOR;
-      ctx.lineWidth = STROKE_WIDTH;
-      ctx.beginPath();
-      ctx.moveTo(width, y);
-      ctx.lineTo(width + TICK_LENGTH, y);
->>>>>>> 01a8cfdb
+
       ctx.stroke();
 
       // Draw label
       ctx.fillText(
         `${db.toFixed(0)} dB`,
-<<<<<<< HEAD
         width + LABEL_X_OFFSET_PX,
         y + LABEL_Y_OFFSET_PX
-=======
-        width + TICK_LENGTH + LABEL_SPACING,
-        y + LABEL_VERTICAL_OFFSET
->>>>>>> 01a8cfdb
       );
     }
   }, [palette, paletteReverse, dbFloor, dbCeiling, width, height]);
