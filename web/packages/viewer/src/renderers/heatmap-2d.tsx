/**
 * 2D Heatmap renderer for spectrogram visualization.
 * What: Renders spectrogram data as a 2D color-coded image.
 * Why: Classic spectrogram view with time on X-axis and frequency on Y-axis.
 */

import * as React from 'react';
import { useFrame } from '@react-three/fiber';
import * as THREE from 'three';
import { SpectroRingBuffer } from '../core/ring-buffer';
import { generateLUT, type Palette } from '../palettes';
import { DEFAULT_BG } from '../constants';

/** Width of the generated color lookup table texture in pixels. */
const LUT_WIDTH = 256;
/** Height of the generated color lookup table texture in pixels. */
const LUT_HEIGHT = 1;
/** Side length of the square planes used for background and heatmap quads. */
const PLANE_SIZE = 2;
/** Number of grid lines to draw per axis in the overlay. */
const GRID_LINE_COUNT = 10;
/** Minimum number of grid lines allowed for valid geometry generation. */
const GRID_LINE_MIN_COUNT = 2;
/** Color used for grid overlay lines. */
const GRID_LINE_COLOR = '#333';
/** Transparency applied to grid overlay lines. */
const GRID_LINE_OPACITY = 0.3;
/** Minimum normalized coordinate for grid geometry. */
const GRID_MIN = -1;
/** Maximum normalized coordinate for grid geometry. */
const GRID_MAX = 1;

/**
 * Generate vertex arrays for the grid overlay.
 * What: Precomputes coordinates for horizontal and vertical grid lines as {@link Float32Array}s.
 * Why: Avoids per-render allocations and ensures stable geometry data.
<<<<<<< HEAD
 * How: Validates inputs then evenly interpolates positions between {@link GRID_MIN} and {@link GRID_MAX} for the given count.
=======
 * How: Validates bounds and line count, then interpolates positions between `min` and `max`.
>>>>>>> 557b929b
 */
export function generateGridLineVertices(
  lineCount: number = GRID_LINE_COUNT,
  min: number = GRID_MIN,
  max: number = GRID_MAX
): { horizontal: Float32Array[]; vertical: Float32Array[] } {
  if (lineCount < GRID_LINE_MIN_COUNT) {
    throw new Error(
      `lineCount must be at least ${GRID_LINE_MIN_COUNT}; got ${lineCount}`
    );
  }
  if (max <= min) {
    throw new Error(`max must be greater than min; got min=${min}, max=${max}`);
  }
  if (max <= min) {
    throw new Error(`max must be greater than min; got min=${min}, max=${max}`);
  }
  const horizontal: Float32Array[] = [];
  const vertical: Float32Array[] = [];
  for (let i = 0; i < lineCount; i++) {
    const t = min + (i * (max - min)) / (lineCount - 1);
    horizontal.push(new Float32Array([min, t, 0, max, t, 0]));
    vertical.push(new Float32Array([t, min, 0, t, max, 0]));
  }
  return { horizontal, vertical };
}

/**
 * Precomputed grid line vertex arrays reused across renders.
 * What: Memoizes geometry data at module load.
 * Why: Prevents repeated allocation of identical vertex buffers.
 * How: Generated once and frozen to guard against accidental mutation.
 */
const GRID_LINE_VERTICES = Object.freeze(generateGridLineVertices());

/**
 * Retrieve precomputed grid line vertices.
 * What: Exposes memoized geometry data.
 * Why: Enables reuse and testing of the cached vertex arrays.
 */
/**
 * Clone an array of vertex buffers.
 * What: Produces deep copies of {@link Float32Array} entries.
 * Why: Protects internal memoized geometry from external mutation.
 * How: Uses {@link Float32Array#slice} to duplicate buffers.
 */
function cloneVertexArray(arrays: readonly Float32Array[]): Float32Array[] {
  return arrays.map((array) => array.slice());
}

/**
 * Retrieve precomputed grid line vertices.
 * What: Exposes memoized geometry data to callers.
 * Why: Allows tests and consumers to inspect grid layout without risking mutation of cached data.
 * How: Returns deep copies of the internal arrays.
 */
export function getGridLineVertices() {
  return {
    horizontal: cloneVertexArray(GRID_LINE_VERTICES.horizontal),
    vertical: cloneVertexArray(GRID_LINE_VERTICES.vertical)
  };
}

/**
 * Derive the texture size for the shader from ring buffer statistics.
 * What: Creates a {@link THREE.Vector2} representing the data texture dimensions.
 * Why: Avoids hard-coded sizes and reflects the actual buffer configuration.
 * How: Reads {@link SpectroRingBuffer.getStats} and validates the results.
 */
export function textureSizeFromRingBuffer(
  ringBuffer: SpectroRingBuffer,
  target: THREE.Vector2 = new THREE.Vector2()
): THREE.Vector2 {
  const { binCount, maxRows } = ringBuffer.getStats();
  if (binCount <= 0 || maxRows <= 0) {
    throw new Error(`Invalid ring buffer stats: bins=${binCount}, rows=${maxRows}`);
  }
  return target.set(binCount, maxRows);
}

/** Props for the 2D heatmap renderer. */
interface Heatmap2DProps {
  /** Ring buffer containing spectrogram data. */
  ringBuffer: SpectroRingBuffer;
  /** Color palette for visualization. */
  palette: Palette;
  /** Whether to reverse the palette. */
  paletteReverse?: boolean;
  /** dB range for normalization. */
  dbFloor: number;
  /** dB range for normalization. */
  dbCeiling: number;
  /** Whether to show grid overlay. */
  showGrid?: boolean;
  /** Background color; defaults to {@link DEFAULT_BG}. */
  background?: string;
}

/**
 * Fragment shader for 2D heatmap rendering.
 * What: Samples data texture and maps through color LUT.
 * Why: GPU-accelerated rendering with smooth color interpolation.
 */
const fragmentShader = `
  uniform sampler2D dataTexture;
  uniform sampler2D colorLUT;
  uniform float dbFloor;
  uniform float dbCeiling;
  uniform float paletteReverse;
  uniform vec2 textureSize;
  
  varying vec2 vUv;
  
  void main() {
    // Sample data texture
    float magnitude = texture2D(dataTexture, vUv).r;
    
    // Normalize to [0,1] range
    float normalized = clamp((magnitude - dbFloor) / (dbCeiling - dbFloor), 0.0, 1.0);
    
    // Apply palette reversal if needed
    float t = paletteReverse > 0.5 ? 1.0 - normalized : normalized;
    
    // Sample color LUT
    vec4 color = texture2D(colorLUT, vec2(t, 0.5));
    
    gl_FragColor = color;
  }
`;

/**
 * Vertex shader for 2D heatmap rendering.
 * What: Sets up UV coordinates for texture sampling.
 * Why: Enables proper texture mapping across the quad.
 */
const vertexShader = `
  varying vec2 vUv;
  
  void main() {
    vUv = uv;
    gl_Position = projectionMatrix * modelViewMatrix * vec4(position, 1.0);
  }
`;

/**
 * 2D Heatmap renderer component.
 * What: Renders spectrogram data as a 2D color-coded image using WebGL.
 * Why: Provides efficient, real-time visualization of frequency content over time.
 */
export const Heatmap2D: React.FC<Heatmap2DProps> = ({
  ringBuffer,
  palette,
  paletteReverse = false,
  dbFloor,
  dbCeiling,
  showGrid = false,
  background = DEFAULT_BG
}) => {
  const materialRef = React.useRef<THREE.ShaderMaterial>(null);
  const [colorLUT, setColorLUT] = React.useState<THREE.DataTexture | null>(null);

  // Generate color LUT texture
  React.useEffect(() => {
    const lut = generateLUT(palette);
    const texture = new THREE.DataTexture(
      lut as unknown as BufferSource,
      LUT_WIDTH,
      LUT_HEIGHT,
      THREE.RGBAFormat,
      THREE.UnsignedByteType
    );
    texture.generateMipmaps = false;
    texture.wrapS = THREE.ClampToEdgeWrapping;
    texture.wrapT = THREE.ClampToEdgeWrapping;
    texture.magFilter = THREE.LinearFilter;
    texture.minFilter = THREE.LinearFilter;
    texture.needsUpdate = true;
    
    setColorLUT(texture);
    
    return () => {
      texture.dispose();
    };
  }, [palette]);

  // Update shader uniforms
  useFrame(() => {
    if (materialRef.current && colorLUT) {
      const material = materialRef.current;
      material.uniforms.dataTexture.value = ringBuffer.getTexture();
      material.uniforms.colorLUT.value = colorLUT;
      material.uniforms.dbFloor.value = dbFloor;
      material.uniforms.dbCeiling.value = dbCeiling;
      material.uniforms.paletteReverse.value = paletteReverse ? 1.0 : 0.0;

      textureSizeFromRingBuffer(
        ringBuffer,
        material.uniforms.textureSize.value as THREE.Vector2
      );
    }
  });

  return (
    <>
      {/* Background */}
      <mesh>
        <planeGeometry args={[PLANE_SIZE, PLANE_SIZE]} />
        <meshBasicMaterial color={background} />
      </mesh>

      {/* Heatmap quad */}
      <mesh>
        <planeGeometry args={[PLANE_SIZE, PLANE_SIZE]} />
        <shaderMaterial
            ref={materialRef}
            vertexShader={vertexShader}
            fragmentShader={fragmentShader}
            uniforms={{
            dataTexture: { value: null },
            colorLUT: { value: null },
            dbFloor: { value: dbFloor },
            dbCeiling: { value: dbCeiling },
            paletteReverse: { value: paletteReverse ? 1.0 : 0.0 },
            textureSize: { value: textureSizeFromRingBuffer(ringBuffer) }
          }}
          transparent={true}
        />
      </mesh>
      
      {/* Grid overlay */}
      {showGrid && (
        <GridOverlay
          binCount={ringBuffer.getStats().binCount}
          maxRows={ringBuffer.getStats().maxRows}
        />
      )}
    </>
  );
};

/**
 * Props for {@link GridOverlay}.
 * What: Configuration values for future adaptive grids.
 * Why: Allows the overlay to scale with ring buffer dimensions.
 */
interface GridOverlayProps {
  /** Number of frequency bins; reserved for future adaptive grids. */
  binCount: number;
  /** Maximum rows in the ring buffer; reserved for future adaptive grids. */
  maxRows: number;
}

/**
 * Grid overlay component for frequency and time markers.
 * What: Displays precomputed horizontal and vertical lines as references.
 * Why: Reuses memoized geometry to minimize allocations on rerender.
 */
export const GridOverlay: React.FC<GridOverlayProps> = ({ binCount: _binCount, maxRows: _maxRows }) => {
  return (
    <group>
      {/* Frequency grid lines (horizontal) */}
      {GRID_LINE_VERTICES.horizontal.map((array, i) => (
        <line key={`freq-${i}`}>
          <bufferGeometry>
            <bufferAttribute
              attach="attributes-position"
              count={2}
              array={array}
              itemSize={3}
            />
          </bufferGeometry>
          <lineBasicMaterial
            color={GRID_LINE_COLOR}
            transparent
            opacity={GRID_LINE_OPACITY}
          />
        </line>
      ))}

      {/* Time grid lines (vertical) */}
      {GRID_LINE_VERTICES.vertical.map((array, i) => (
        <line key={`time-${i}`}>
          <bufferGeometry>
            <bufferAttribute
              attach="attributes-position"
              count={2}
              array={array}
              itemSize={3}
            />
          </bufferGeometry>
          <lineBasicMaterial
            color={GRID_LINE_COLOR}
            transparent
            opacity={GRID_LINE_OPACITY}
          />
        </line>
      ))}
    </group>
  );
};<|MERGE_RESOLUTION|>--- conflicted
+++ resolved
@@ -34,11 +34,7 @@
  * Generate vertex arrays for the grid overlay.
  * What: Precomputes coordinates for horizontal and vertical grid lines as {@link Float32Array}s.
  * Why: Avoids per-render allocations and ensures stable geometry data.
-<<<<<<< HEAD
  * How: Validates inputs then evenly interpolates positions between {@link GRID_MIN} and {@link GRID_MAX} for the given count.
-=======
- * How: Validates bounds and line count, then interpolates positions between `min` and `max`.
->>>>>>> 557b929b
  */
 export function generateGridLineVertices(
   lineCount: number = GRID_LINE_COUNT,
