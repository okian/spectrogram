--- conflicted
+++ resolved
@@ -244,11 +244,7 @@
   /** Callback fired once the renderer is ready and API initialized. */
   onReady?(api: SpectrogramAPI): void;
   onHover?(p: { timeSec: number; freqHz: number; mag: number; magDb?: number; bin: number; row: number }): void;
-<<<<<<< HEAD
-  onClick?(p: any): void;
-=======
   onClick?(p: SpectroEvent): void;
->>>>>>> 1bb947fd
   /** Called after synthetic data generation completes. */
   onDataGenerated?(p: { frameCount: number; type: string }): void;
   /** Called when data generation fails. */
@@ -442,11 +438,9 @@
     generateData: async (type, opts = {}) => {
       if (!ringBufferRef.current) return;
 
-<<<<<<< HEAD
       const dataType = type || configRef.current.dataType || 'realistic';
       const duration = configRef.current.dataDuration ?? DEFAULT_DATA_DURATION_SECONDS;
       
-=======
       // Validate callback and logger inputs to fail fast on misuse
       if (opts.onProgress && typeof opts.onProgress !== 'function') {
         throw new Error('onProgress must be a function');
@@ -460,7 +454,6 @@
         if (error && typeof error !== 'function') throw new Error('logger.error must be a function');
       }
 
->>>>>>> 1bb947fd
       try {
         let frames: Array<{ bins: Float32Array; timestamp: number }> = [];
 
@@ -531,11 +524,9 @@
 
         // Notify consumers of successful generation without noisy logs
         onDataGeneratedRef.current?.({ frameCount: frames.length, type: dataType });
-<<<<<<< HEAD
       } catch (error) {
         // Surface errors through callback for controlled handling
         onErrorRef.current?.(error);
-=======
       } catch (error) {
         // Surface errors through callback for controlled handling
         onErrorRef.current?.(error);
@@ -548,7 +539,6 @@
       } catch (error) {
         opts.logger?.error?.('Failed to generate data', error);
         opts.onError?.(error);
->>>>>>> 1bb947fd
       }
     }
     /* c8 ignore end */
