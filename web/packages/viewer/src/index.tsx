import * as React from 'react';
import { Canvas } from '@react-three/fiber';
import type { WebGLRenderer } from 'three';
import { SpectroRingBuffer } from './core/ring-buffer';
import { Heatmap2D } from './renderers/heatmap-2d';
import { Legend } from './ui/legend';
import { DEFAULT_BG, DEFAULT_GENERATED_FPS } from './constants';
import {
  generateRealisticSpectrogramData,
  generateSignalByType,
  generateMusicSignal,
  generateMixedSignal,
  generateSTFTFrames,
  type SignalType,
  DEFAULT_CONFIG
} from './utils/data-generator';
import { assertNonEmptyString, assertFiniteAtLeast } from './utils/assert';
import type { Palette } from './palettes';

// Re-export palette utilities
export { generateLUT, samplePalette, type Palette, type PaletteName, type RGBA } from './palettes';

// Re-export data generator types
export { type SignalType } from './utils/data-generator';
// Re-export shared constants
export { DEFAULT_BG, DEFAULT_GENERATED_FPS } from './constants';

/** View modes supported by the spectrogram viewer. */
export type ViewMode = '2d-heatmap' | '2d-waterfall' | '3d-waterfall' | 'polar' | 'bars' | 'ridge' | 'waveform' | 'mel' | 'chroma';

/** Magnitude scale type. */
export type Scale = 'dbfs' | 'linear';

/** Frequency axis scaling. */
export type FreqScale = 'linear' | 'log' | 'mel';

/** Minimum allowed number of channels. */
const MIN_CHANNELS = 1;
/** Minimum allowed sample rate in Hz. */
const MIN_SAMPLE_RATE_HZ = 1;
/** Minimum allowed FFT size. */
const MIN_NFFT = 1;
/** Minimum allowed hop size in samples. */
const MIN_HOP_SIZE = 1;
/** Minimum allowed number of frequency bins. */
const MIN_BIN_COUNT = 1;
/** Minimum allowed starting frequency in Hz. */
const MIN_FREQ_START_HZ = 0;
/** Minimum allowed frequency step in Hz. */
const MIN_FREQ_STEP_HZ = 1e-12;
/** Default display time window in seconds. */
const DEFAULT_TIME_WINDOW_SEC = 10;
/** Default duration in seconds for synthetic data generation. */
const DEFAULT_DATA_DURATION_SECONDS = 30;
/** Default FFT bin count used before metadata is available. */
const DEFAULT_BIN_COUNT = 1025;
/** Default maximum number of rows allocated prior to metadata. */
const DEFAULT_MAX_ROWS = 512;

/**
 * Synthetic data frame rate in frames per second.
 * What: Determines temporal resolution when generating demo STFT frames.
 * Why: Keeps generation inexpensive while still showing motion.
 * How: Multiply duration by this rate to compute total frame count.
 */
const SYNTHETIC_FRAME_RATE = 10;

/**
 * Amplitude of the music component in mixed demo signals.
 * What: Scales music contribution when synthesizing a composite stream.
 * Why: Emphasizes musical content without overpowering speech or noise.
 * How: Chosen empirically as 0.6 to balance clarity and headroom.
 */
const MIX_MUSIC_AMPLITUDE = 0.6;

/**
 * Amplitude of the speech component in mixed demo signals.
 * What: Controls speech prominence in the synthetic blend.
 * Why: Keeps narration audible yet secondary to music.
 * How: Set to 0.4 so speech remains clear alongside other elements.
 */
const MIX_SPEECH_AMPLITUDE = 0.4;

/**
 * Amplitude of the noise component in mixed demo signals.
 * What: Introduces background noise for realism.
 * Why: Simulates typical environmental noise levels without distraction.
 * How: Fixed at 0.2 to provide subtle ambience.
 */
const MIX_NOISE_AMPLITUDE = 0.2;

/**
 * Validate incoming spectrogram metadata and fail fast on invalid values.
 * What: Ensures the stream configuration is sane before allocating GPU memory.
 * Why: Prevents subtle bugs or crashes stemming from impossible parameters.
 */
function validateMeta(meta: SpectroMeta): void {
  assertNonEmptyString(meta.streamId, 'streamId');
  assertFiniteAtLeast(meta.channels, MIN_CHANNELS, 'channels');
  assertFiniteAtLeast(meta.sampleRateHz, MIN_SAMPLE_RATE_HZ, 'sampleRateHz');
  assertFiniteAtLeast(meta.nfft, MIN_NFFT, 'nfft');
  assertFiniteAtLeast(meta.hopSize, MIN_HOP_SIZE, 'hopSize');
  assertFiniteAtLeast(meta.binCount, MIN_BIN_COUNT, 'binCount');
  assertFiniteAtLeast(meta.freqStartHz, MIN_FREQ_START_HZ, 'freqStartHz');
  assertFiniteAtLeast(meta.freqStepHz, MIN_FREQ_STEP_HZ, 'freqStepHz');
  if (!(meta.scale === 'dbfs' || meta.scale === 'linear')) throw new Error(`Invalid scale ${meta.scale}`);
  if (meta.freqScale && !(meta.freqScale === 'linear' || meta.freqScale === 'log' || meta.freqScale === 'mel')) {
    throw new Error(`Invalid freqScale ${meta.freqScale}`);
  }
}

/** Stream metadata describing the incoming STFT/FFT. */
export interface SpectroMeta {
  streamId: string;
  channels: number;
  sampleRateHz: number;
  nfft: number;
  hopSize: number;
  binCount: number;
  freqStartHz: number;
  freqStepHz: number;
  scale: Scale;
  freqScale?: FreqScale;
  window?: 'hann' | 'hamming' | 'blackman' | 'kaiser' | 'other';
}

/** A single time-slice for one channel. */
export interface SpectroFrame {
  channelId: number;
  frameIndex: number;
  timestampUs: number;
  bins: Float32Array | Uint16Array | Uint8Array;
}

/** Declarative viewer configuration. */
export interface SpectroConfig {
  view?: ViewMode;
  width?: number;
  height?: number;
  timeWindowSec?: number;
  freqScale?: FreqScale;
  dbFloor?: number;
  dbCeiling?: number;
  palette?: Palette;
  paletteReverse?: boolean;
  background?: string;
  heightScale?: number;
  wireframe3D?: boolean;
  showLegend?: boolean;
  showGrid?: boolean;
  showCursorReadout?: boolean;
  orbitControls?: boolean;
  maxRows?: number;
  downsampleTime?: number;
  downsampleFreq?: number;
  barBands?: 'octave' | 'third' | 'mel' | number;
  theme?: 'light' | 'dark';
  /** Data generation settings */
  dataType?: SignalType | 'mixed' | 'music' | 'realistic';
  dataDuration?: number;
  autoGenerate?: boolean;
}

/** Public runtime API exposed by the component. */
export interface SpectrogramAPI {
  setConfig(next: Partial<SpectroConfig>): void;
  setMeta(meta: SpectroMeta): void;
  pushFrame(frame: SpectroFrame): void;
  pushFrames(frames: SpectroFrame[]): void;
  clear(): void;
  /** Resize the underlying canvas and renderer. */
  resize(): void;
  exportPNG(opts?: { view?: ViewMode }): Promise<Blob>;
  stats(): { fps: number; dropped: number; rows: number; bins: number };
  /** Generate new data */
  generateData(type?: SignalType | 'mixed' | 'music' | 'realistic'): Promise<void>;
}

/** Props for the Spectrogram React component. */
export type SpectrogramProps = {
  config?: SpectroConfig;
  className?: string;
  style?: React.CSSProperties;
  onReady?(api: SpectrogramAPI): void;
  onHover?(p: { timeSec: number; freqHz: number; mag: number; magDb?: number; bin: number; row: number }): void;
  onClick?(p: any): void;
};

/**
 * Main Spectrogram component with integrated rendering pipeline.
 * What: Provides a complete spectrogram visualization with real-time updates.
 * Why: Combines WASM processing, GPU rendering, and interactive controls.
 */
export const Spectrogram: React.FC<SpectrogramProps> = ({
  config = {},
  className,
  style,
  onReady,
  onHover,
  onClick
}) => {
  const canvasRef = React.useRef<HTMLDivElement>(null);
  /** Renderer supplied by react-three-fiber. */
  const rendererRef = React.useRef<WebGLRenderer | null>(null);
  /** WebGL context owned by the renderer. */
  const glRef = React.useRef<WebGLRenderingContext | null>(null);
  /** Shared ring buffer instance backing the visualization. */
  const ringBufferRef = React.useRef<SpectroRingBuffer | null>(null);
  /**
   * Handle to the interval generating synthetic data.
   * Why: typed as ReturnType of setInterval to support both browser and Node environments.
   */
  const dataIntervalRef = React.useRef<ReturnType<typeof setInterval> | null>(null);
  const [currentConfig, setCurrentConfig] = React.useState<SpectroConfig>({
    view: '2d-heatmap',
    width: 800,
    height: 400,
    timeWindowSec: 10,
    palette: 'viridis',
    dbFloor: -100,
    dbCeiling: 0,
    showLegend: true,
    showGrid: true,
    background: DEFAULT_BG,
    dataType: 'realistic',
    dataDuration: DEFAULT_DATA_DURATION_SECONDS,
    autoGenerate: true,
    ...config
  });
  /** Flag indicating the rendering pipeline is initialized. */
  const [ready, setReady] = React.useState(false);

  /**
   * (Re)create the GPU ring buffer using the current WebGL context.
   * What: Initializes SpectroRingBuffer with sane defaults.
   * Why: Avoids duplicate context creation and centralizes setup.
   */
  const initRingBuffer = React.useCallback(() => {
    const gl = glRef.current;
    if (!gl) return;

    // Dispose any previous buffer to free GPU resources
    ringBufferRef.current?.dispose();

    const maxRows = currentConfig.maxRows ?? DEFAULT_MAX_ROWS;

    ringBufferRef.current = new SpectroRingBuffer(gl, {
      binCount: DEFAULT_BIN_COUNT,
      maxRows,
      format: 'R32F',
      linearFilter: true
    });

    setReady(true);
  }, [currentConfig.maxRows]);

  // Reinitialize buffer whenever configuration or context changes
  React.useEffect(() => {
    initRingBuffer();
    return () => ringBufferRef.current?.dispose();
  }, [initRingBuffer]);

  /**
   * Fallback initialization for test environments where Canvas onCreated may not fire.
   * What: Attempts to obtain the WebGL context directly from the DOM canvas.
   * Why: Ensures ring buffer exists even without a renderer, without creating a second context.
   */
  React.useEffect(() => {
    if (glRef.current || !canvasRef.current) return;
    const canvas = canvasRef.current.querySelector('canvas');
    const gl = canvas?.getContext('webgl');
    if (gl) {
      glRef.current = gl;
      initRingBuffer();
    }
  }, [initRingBuffer]);



  const apiRef = React.useRef<SpectrogramAPI>({
    setConfig(next) {
      setCurrentConfig(prev => ({ ...prev, ...next }));
    },
    setMeta(meta) {
      // Validate metadata before applying changes
      validateMeta(meta);

      const ring = ringBufferRef.current;
      if (!ring) throw new Error('Ring buffer not initialized');

      // Derive maximum rows from time window if not explicitly configured
      const timeWindow = currentConfig.timeWindowSec ?? DEFAULT_TIME_WINDOW_SEC;
      const derivedRows = Math.ceil((timeWindow * meta.sampleRateHz) / meta.hopSize);
      const maxRows = currentConfig.maxRows ?? derivedRows;

      // Resize underlying GPU buffer to accommodate new stream parameters
      ring.resize(meta.binCount, maxRows);

      // Update config aspects influenced by metadata
      setCurrentConfig(prev => ({
        ...prev,
        freqScale: meta.freqScale ?? prev.freqScale
      }));
    },
    pushFrame(frame) {
      ringBufferRef.current?.pushRow(frame.bins);
    },
    pushFrames(frames) {
      frames.forEach(frame => {
        ringBufferRef.current?.pushRow(frame.bins);
      });
    },
    clear() {
      ringBufferRef.current?.clear();
    },
    resize() {
      const renderer = rendererRef.current;
      if (!renderer) return;

      const { width = 800, height = 400 } = currentConfig;
      if (!Number.isFinite(width) || !Number.isFinite(height) || width <= 0 || height <= 0) {
        throw new Error('Invalid canvas dimensions');
      }
      renderer.setSize(width, height, false);
    },
    async exportPNG() {
      const canvas = canvasRef.current?.querySelector('canvas');
      if (!canvas) throw new Error('No canvas');
      const blob: Blob = await new Promise((resolve) => 
        canvas.toBlob((b) => resolve(b || new Blob()), 'image/png')
      );
      return blob;
    },
    stats() {
      const stats = ringBufferRef.current?.getStats();
      return {
        fps: 60,
        dropped: 0,
        rows: stats?.rowCount ?? 0,
        bins: stats?.binCount ?? 0
      };
    },
    /* c8 ignore start */
    // Data synthesis for demos; excluded from coverage as it is deterministic
    // and heavy to execute in unit tests.
    generateData: async (type) => {
      if (!ringBufferRef.current) return;

        const dataType = type || currentConfig.dataType || 'realistic';
        const duration = currentConfig.dataDuration ?? DEFAULT_DATA_DURATION_SECONDS;

        // Fail fast on nonsensical durations to avoid wasted work.
        if (!Number.isFinite(duration) || duration <= 0) {
          throw new Error('Invalid duration');
        }

        // Total STFT frames derived from duration and synthetic frame rate.
        const frameCount = Math.floor(duration * SYNTHETIC_FRAME_RATE);

        try {
          let frames: Array<{ bins: Float32Array; timestamp: number }> = [];

          if (dataType === 'realistic') {
          // Generate varied realistic data
          const realisticFrames = await generateRealisticSpectrogramData(
            DEFAULT_CONFIG,
            duration,
            ['music', 'speech', 'noise', 'chirp', 'tones']
          );
          frames = realisticFrames.map(f => ({ bins: f.bins, timestamp: f.timestamp }));
        } else if (dataType === 'music') {
          // Generate music signal
<<<<<<< HEAD
          const musicSignal = generateMusicSignal(duration * DEFAULT_CONFIG.sampleRate, DEFAULT_CONFIG.sampleRate);
          // Convert duration to frame count using DEFAULT_GENERATED_FPS
          frames = await generateSTFTFrames(
            musicSignal,
            DEFAULT_CONFIG,
            Math.floor(duration * DEFAULT_GENERATED_FPS)
          );
        } else if (dataType === 'mixed') {
          // Generate mixed signal
          const mixedSignal = generateMixedSignal(
            duration * DEFAULT_CONFIG.sampleRate,
            DEFAULT_CONFIG.sampleRate,
            [
              { type: 'music', amplitude: 0.6 },
              { type: 'speech', amplitude: 0.4 },
              { type: 'noise', amplitude: 0.2 }
            ]
          );
          // Convert duration to frame count using DEFAULT_GENERATED_FPS
          frames = await generateSTFTFrames(
            mixedSignal,
            DEFAULT_CONFIG,
            Math.floor(duration * DEFAULT_GENERATED_FPS)
          );
        } else {
          // Generate single signal type
          const signal = generateSignalByType(
            duration * DEFAULT_CONFIG.sampleRate,
            DEFAULT_CONFIG.sampleRate,
            dataType as SignalType
          );
          // Convert duration to frame count using DEFAULT_GENERATED_FPS
          frames = await generateSTFTFrames(
            signal,
            DEFAULT_CONFIG,
            Math.floor(duration * DEFAULT_GENERATED_FPS)
          );
        }
=======
            const musicSignal = generateMusicSignal(duration * DEFAULT_CONFIG.sampleRate, DEFAULT_CONFIG.sampleRate);
            frames = await generateSTFTFrames(musicSignal, DEFAULT_CONFIG, frameCount);
          } else if (dataType === 'mixed') {
            // Generate mixed signal
            const mixedSignal = generateMixedSignal(
              duration * DEFAULT_CONFIG.sampleRate,
              DEFAULT_CONFIG.sampleRate,
              [
              { type: 'music', amplitude: MIX_MUSIC_AMPLITUDE },
              { type: 'speech', amplitude: MIX_SPEECH_AMPLITUDE },
              { type: 'noise', amplitude: MIX_NOISE_AMPLITUDE }
              ]
            );
            frames = await generateSTFTFrames(mixedSignal, DEFAULT_CONFIG, frameCount);
          } else {
            // Generate single signal type
            const signal = generateSignalByType(
              duration * DEFAULT_CONFIG.sampleRate,
              DEFAULT_CONFIG.sampleRate,
              dataType as SignalType
            );
            frames = await generateSTFTFrames(signal, DEFAULT_CONFIG, frameCount);
          }
>>>>>>> 6cb9b58f
        
        // Push frames to ring buffer
        frames.forEach(frame => {
          ringBufferRef.current?.pushRow(frame.bins);
        });
        
        console.log(`Generated ${frames.length} frames of ${dataType} data`);
      } catch (error) {
        console.error('Failed to generate data:', error);
      }
    }
    /* c8 ignore end */
  });

  // Auto-generate data periodically
  React.useEffect(() => {
    if (!currentConfig.autoGenerate) {
      if (dataIntervalRef.current) {
        clearInterval(dataIntervalRef.current);
        dataIntervalRef.current = null;
      }
      return;
    }

    // Generate initial data
    apiRef.current.generateData();

    // Set up periodic generation
    dataIntervalRef.current = setInterval(() => {
      apiRef.current.generateData();
    }, (currentConfig.dataDuration ?? DEFAULT_DATA_DURATION_SECONDS) * 1000);

    return () => {
      if (dataIntervalRef.current) {
        clearInterval(dataIntervalRef.current);
        dataIntervalRef.current = null;
      }
    };
  }, [currentConfig.autoGenerate, currentConfig.dataDuration]);

  React.useEffect(() => {
    if (ready && onReady) onReady(apiRef.current);
  }, [ready, onReady]);

  const { width = 800, height = 400, background = DEFAULT_BG } = currentConfig;

  return (
    <div
      ref={canvasRef}
      className={className} 
      style={{ 
        width, 
        height, 
        background, 
        position: 'relative',
        ...style 
      }}
    >
      {/* 3D Canvas */}
      <Canvas
        camera={{ position: [0, 0, 1], fov: 75 }}
        style={{ width: '100%', height: '100%' }}
        onCreated={({ gl }) => {
          rendererRef.current = gl;
          glRef.current = gl.getContext();
          initRingBuffer();
        }}
      >
        {ringBufferRef.current && (
          <Heatmap2D
            ringBuffer={ringBufferRef.current}
            palette={currentConfig.palette ?? 'viridis'}
            paletteReverse={currentConfig.paletteReverse}
            dbFloor={currentConfig.dbFloor ?? -100}
            dbCeiling={currentConfig.dbCeiling ?? 0}
            showGrid={currentConfig.showGrid}
            background={currentConfig.background}
          />
        )}
      </Canvas>

      {/* Legend overlay */}
      {currentConfig.showLegend && (
        <div style={{
          position: 'absolute',
          right: 10,
          top: 10,
          zIndex: 10
        }}>
          <Legend
            palette={currentConfig.palette ?? 'viridis'}
            paletteReverse={currentConfig.paletteReverse}
            dbFloor={currentConfig.dbFloor ?? -100}
            dbCeiling={currentConfig.dbCeiling ?? 0}
            width={30}
            height={200}
          />
        </div>
      )}
    </div>
  );
};

export default Spectrogram;

<|MERGE_RESOLUTION|>--- conflicted
+++ resolved
@@ -370,7 +370,6 @@
           frames = realisticFrames.map(f => ({ bins: f.bins, timestamp: f.timestamp }));
         } else if (dataType === 'music') {
           // Generate music signal
-<<<<<<< HEAD
           const musicSignal = generateMusicSignal(duration * DEFAULT_CONFIG.sampleRate, DEFAULT_CONFIG.sampleRate);
           // Convert duration to frame count using DEFAULT_GENERATED_FPS
           frames = await generateSTFTFrames(
@@ -409,31 +408,6 @@
             Math.floor(duration * DEFAULT_GENERATED_FPS)
           );
         }
-=======
-            const musicSignal = generateMusicSignal(duration * DEFAULT_CONFIG.sampleRate, DEFAULT_CONFIG.sampleRate);
-            frames = await generateSTFTFrames(musicSignal, DEFAULT_CONFIG, frameCount);
-          } else if (dataType === 'mixed') {
-            // Generate mixed signal
-            const mixedSignal = generateMixedSignal(
-              duration * DEFAULT_CONFIG.sampleRate,
-              DEFAULT_CONFIG.sampleRate,
-              [
-              { type: 'music', amplitude: MIX_MUSIC_AMPLITUDE },
-              { type: 'speech', amplitude: MIX_SPEECH_AMPLITUDE },
-              { type: 'noise', amplitude: MIX_NOISE_AMPLITUDE }
-              ]
-            );
-            frames = await generateSTFTFrames(mixedSignal, DEFAULT_CONFIG, frameCount);
-          } else {
-            // Generate single signal type
-            const signal = generateSignalByType(
-              duration * DEFAULT_CONFIG.sampleRate,
-              DEFAULT_CONFIG.sampleRate,
-              dataType as SignalType
-            );
-            frames = await generateSTFTFrames(signal, DEFAULT_CONFIG, frameCount);
-          }
->>>>>>> 6cb9b58f
         
         // Push frames to ring buffer
         frames.forEach(frame => {
