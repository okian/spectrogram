--- conflicted
+++ resolved
@@ -58,14 +58,12 @@
 const DEFAULT_MAX_ROWS = 512;
 
 /**
-<<<<<<< HEAD
  * Toggle for verbose development logging.
  * What: Emits console diagnostics when true.
  * Why: Keeps production builds quiet while aiding local debugging.
  * How: Driven by NODE_ENV; defaults to silent in production.
  */
 const ENABLE_DEBUG_LOGS = typeof process !== 'undefined' && process.env.NODE_ENV !== 'production';
-=======
  * Ensure a numeric field is a whole number within range.
  * What: Guards all count-based metadata values.
  * Why: Fractions would produce incorrect buffer sizes or misaligned frames.
@@ -84,7 +82,6 @@
 }
 
 /**
->>>>>>> 5ff0f71f
  * Synthetic data frame rate in frames per second.
  * What: Determines temporal resolution when generating demo STFT frames.
  * Why: Keeps generation inexpensive while still showing motion.
