import * as React from 'react';
import { Canvas } from '@react-three/fiber';
import type { WebGLRenderer } from 'three';
import { SpectroRingBuffer } from './core/ring-buffer';
import { Heatmap2D } from './renderers/heatmap-2d';
import { Legend } from './ui/legend';
import { DEFAULT_BG, DEFAULT_GENERATED_FPS } from './constants';
import {
  generateRealisticSpectrogramData,
  generateSignalByType,
  generateMusicSignal,
  generateMixedSignal,
  generateSTFTFrames,
  type SignalType,
  DEFAULT_CONFIG
} from './utils/data-generator';
import { assertNonEmptyString, assertFiniteAtLeast } from './utils/assert';
import type { Palette } from './palettes';

// Re-export palette utilities
export { generateLUT, samplePalette, type Palette, type PaletteName, type RGBA } from './palettes';

// Re-export data generator types
export { type SignalType } from './utils/data-generator';
// Re-export shared constants
export { DEFAULT_BG, DEFAULT_GENERATED_FPS } from './constants';

/** View modes supported by the spectrogram viewer. */
export type ViewMode = '2d-heatmap' | '2d-waterfall' | '3d-waterfall' | 'polar' | 'bars' | 'ridge' | 'waveform' | 'mel' | 'chroma';

/** Magnitude scale type. */
export type Scale = 'dbfs' | 'linear';

/** Frequency axis scaling. */
export type FreqScale = 'linear' | 'log' | 'mel';

/** Minimum allowed number of channels. */
const MIN_CHANNELS = 1;
/** Minimum allowed sample rate in Hz. */
const MIN_SAMPLE_RATE_HZ = 1;
/** Minimum allowed FFT size. */
const MIN_NFFT = 1;
/** Minimum allowed hop size in samples. */
const MIN_HOP_SIZE = 1;
/** Minimum allowed number of frequency bins. */
const MIN_BIN_COUNT = 1;
/** Minimum allowed starting frequency in Hz. */
const MIN_FREQ_START_HZ = 0;
/** Minimum allowed frequency step in Hz. */
const MIN_FREQ_STEP_HZ = 1e-12;
/** Default display time window in seconds. */
const DEFAULT_TIME_WINDOW_SEC = 10;
/** Default duration in seconds for synthetic data generation. */
const DEFAULT_DATA_DURATION_SECONDS = 30;
/** Default FFT bin count used before metadata is available. */
const DEFAULT_BIN_COUNT = 1025;
/** Default maximum number of rows allocated prior to metadata. */
const DEFAULT_MAX_ROWS = 512;

/**
 * Toggle for verbose development logging.
 * What: Emits console diagnostics when true.
 * Why: Keeps production builds quiet while aiding local debugging.
 * How: Driven by NODE_ENV; defaults to silent in production.
 */
const ENABLE_DEBUG_LOGS = typeof process !== 'undefined' && process.env.NODE_ENV !== 'production';
 * Ensure a numeric field is a whole number within range.
 * What: Guards all count-based metadata values.
 * Why: Fractions would produce incorrect buffer sizes or misaligned frames.
 * How: Validates finiteness, integer-ness, and minimum bound.
 */
function assertInteger(value: number, name: string, min: number): void {
  if (!Number.isFinite(value)) {
    throw new Error(`${name} must be finite`);
  }
  if (!Number.isInteger(value)) {
    throw new Error(`${name} must be an integer, received ${value}`);
  }
  if (value < min) {
    throw new Error(`${name} must be >= ${min}, received ${value}`);
  }
}

/**
 * Synthetic data frame rate in frames per second.
 * What: Determines temporal resolution when generating demo STFT frames.
 * Why: Keeps generation inexpensive while still showing motion.
 * How: Multiply duration by this rate to compute total frame count.
 */
const SYNTHETIC_FRAME_RATE = 10;

/**
 * Amplitude of the music component in mixed demo signals.
 * What: Scales music contribution when synthesizing a composite stream.
 * Why: Emphasizes musical content without overpowering speech or noise.
 * How: Chosen empirically as 0.6 to balance clarity and headroom.
 */
const MIX_MUSIC_AMPLITUDE = 0.6;

/**
 * Amplitude of the speech component in mixed demo signals.
 * What: Controls speech prominence in the synthetic blend.
 * Why: Keeps narration audible yet secondary to music.
 * How: Set to 0.4 so speech remains clear alongside other elements.
 */
const MIX_SPEECH_AMPLITUDE = 0.4;

/**
 * Amplitude of the noise component in mixed demo signals.
 * What: Introduces background noise for realism.
 * Why: Simulates typical environmental noise levels without distraction.
 * How: Fixed at 0.2 to provide subtle ambience.
 */
const MIX_NOISE_AMPLITUDE = 0.2;

/**
 * Validate incoming spectrogram metadata and fail fast on invalid values.
 * What: Ensures the stream configuration is sane before allocating GPU memory.
 * Why: Prevents subtle bugs or crashes stemming from impossible parameters.
 */
function validateMeta(meta: SpectroMeta): void {
  if (!meta.streamId) throw new Error('streamId is required');
  assertInteger(meta.channels, 'channels', MIN_CHANNELS);
  assertInteger(meta.sampleRateHz, 'sampleRateHz', MIN_SAMPLE_RATE_HZ);
  assertInteger(meta.nfft, 'nfft', MIN_NFFT);
  assertInteger(meta.hopSize, 'hopSize', MIN_HOP_SIZE);
  assertInteger(meta.binCount, 'binCount', MIN_BIN_COUNT);
  if (!Number.isFinite(meta.freqStartHz) || meta.freqStartHz < MIN_FREQ_START_HZ) throw new Error('Invalid start frequency');
  if (!Number.isFinite(meta.freqStepHz) || meta.freqStepHz < MIN_FREQ_STEP_HZ) throw new Error('Invalid frequency step');
  assertNonEmptyString(meta.streamId, 'streamId');
  assertFiniteAtLeast(meta.channels, MIN_CHANNELS, 'channels');
  assertFiniteAtLeast(meta.sampleRateHz, MIN_SAMPLE_RATE_HZ, 'sampleRateHz');
  assertFiniteAtLeast(meta.nfft, MIN_NFFT, 'nfft');
  assertFiniteAtLeast(meta.hopSize, MIN_HOP_SIZE, 'hopSize');
  assertFiniteAtLeast(meta.binCount, MIN_BIN_COUNT, 'binCount');
  assertFiniteAtLeast(meta.freqStartHz, MIN_FREQ_START_HZ, 'freqStartHz');
  assertFiniteAtLeast(meta.freqStepHz, MIN_FREQ_STEP_HZ, 'freqStepHz');
  if (!(meta.scale === 'dbfs' || meta.scale === 'linear')) throw new Error(`Invalid scale ${meta.scale}`);
  if (meta.freqScale && !(meta.freqScale === 'linear' || meta.freqScale === 'log' || meta.freqScale === 'mel')) {
    throw new Error(`Invalid freqScale ${meta.freqScale}`);
  }
}

/** Stream metadata describing the incoming STFT/FFT. */
export interface SpectroMeta {
  streamId: string;
  channels: number;
  sampleRateHz: number;
  nfft: number;
  hopSize: number;
  binCount: number;
  freqStartHz: number;
  freqStepHz: number;
  scale: Scale;
  freqScale?: FreqScale;
  window?: 'hann' | 'hamming' | 'blackman' | 'kaiser' | 'other';
}

/** A single time-slice for one channel. */
export interface SpectroFrame {
  channelId: number;
  frameIndex: number;
  timestampUs: number;
  bins: Float32Array | Uint16Array | Uint8Array;
}

/** Declarative viewer configuration. */
export interface SpectroConfig {
  view?: ViewMode;
  width?: number;
  height?: number;
  timeWindowSec?: number;
  freqScale?: FreqScale;
  dbFloor?: number;
  dbCeiling?: number;
  palette?: Palette;
  paletteReverse?: boolean;
  background?: string;
  heightScale?: number;
  wireframe3D?: boolean;
  showLegend?: boolean;
  showGrid?: boolean;
  showCursorReadout?: boolean;
  orbitControls?: boolean;
  maxRows?: number;
  downsampleTime?: number;
  downsampleFreq?: number;
  barBands?: 'octave' | 'third' | 'mel' | number;
  theme?: 'light' | 'dark';
  /** Data generation settings */
  dataType?: SignalType | 'mixed' | 'music' | 'realistic';
  dataDuration?: number;
  autoGenerate?: boolean;
}

/**
 * Hooks and logging options for synthetic data generation.
 * What: Allows consumers to observe progress and capture errors.
 * Why: Replaces internal console usage with pluggable callbacks or loggers.
 */
export interface GenerateDataOptions {
  /** Called after frames are generated to report counts and type. */
  onProgress?(p: { frameCount: number; type: string }): void;
  /** Receives any error thrown during generation. */
  onError?(error: unknown): void;
  /** Optional logger with info and error methods. */
  logger?: { info?(msg: string): void; error?(msg: string, err: unknown): void };
}

/** Public runtime API exposed by the component. */
export interface SpectrogramAPI {
  setConfig(next: Partial<SpectroConfig>): void;
  setMeta(meta: SpectroMeta): void;
  pushFrame(frame: SpectroFrame): void;
  pushFrames(frames: SpectroFrame[]): void;
  clear(): void;
  /** Resize the underlying canvas and renderer. */
  resize(): void;
  exportPNG(opts?: { view?: ViewMode }): Promise<Blob>;
  stats(): { fps: number; dropped: number; rows: number; bins: number };
  /** Generate new synthetic data with optional progress and error hooks. */
  generateData(type?: SignalType | 'mixed' | 'music' | 'realistic', opts?: GenerateDataOptions): Promise<void>;
}

/** Props for the Spectrogram React component. */
export type SpectrogramProps = {
  config?: SpectroConfig;
  className?: string;
  style?: React.CSSProperties;
  /** Callback fired once the renderer is ready and API initialized. */
  onReady?(api: SpectrogramAPI): void;
  /** Callback delivering cursor sample information during hover interactions. */
  onHover?(p: { timeSec: number; freqHz: number; mag: number; magDb?: number; bin: number; row: number }): void;
};

/**
 * Main Spectrogram component with integrated rendering pipeline.
 * What: Provides a complete spectrogram visualization with real-time updates.
 * Why: Combines WASM processing, GPU rendering, and interactive controls.
 */
export const Spectrogram: React.FC<SpectrogramProps> = ({
  config = {},
  className,
  style,
  onReady,
  onHover
}) => {
  const canvasRef = React.useRef<HTMLDivElement>(null);
  /** Renderer supplied by react-three-fiber. */
  const rendererRef = React.useRef<WebGLRenderer | null>(null);
  /** WebGL context owned by the renderer. */
  const glRef = React.useRef<WebGLRenderingContext | null>(null);
  /** Shared ring buffer instance backing the visualization. */
  const ringBufferRef = React.useRef<SpectroRingBuffer | null>(null);
  /**
   * Handle to the interval generating synthetic data.
   * Why: typed as ReturnType of setInterval to support both browser and Node environments.
   */
  const dataIntervalRef = React.useRef<ReturnType<typeof setInterval> | null>(null);
  const [currentConfig, setCurrentConfig] = React.useState<SpectroConfig>({
    view: '2d-heatmap',
    width: 800,
    height: 400,
    timeWindowSec: 10,
    palette: 'viridis',
    dbFloor: -100,
    dbCeiling: 0,
    showLegend: true,
    showGrid: true,
    background: DEFAULT_BG,
    dataType: 'realistic',
    dataDuration: DEFAULT_DATA_DURATION_SECONDS,
    autoGenerate: true,
    ...config
  });
  /** Flag indicating the rendering pipeline is initialized. */
  const [ready, setReady] = React.useState(false);

  /**
   * (Re)create the GPU ring buffer using the current WebGL context.
   * What: Initializes SpectroRingBuffer with sane defaults.
   * Why: Avoids duplicate context creation and centralizes setup.
   */
  const initRingBuffer = React.useCallback(() => {
    const gl = glRef.current;
    if (!gl) return;

    // Dispose any previous buffer to free GPU resources
    ringBufferRef.current?.dispose();

    const maxRows = currentConfig.maxRows ?? DEFAULT_MAX_ROWS;

    ringBufferRef.current = new SpectroRingBuffer(gl, {
      binCount: DEFAULT_BIN_COUNT,
      maxRows,
      format: 'R32F',
      linearFilter: true
    });

    setReady(true);
  }, [currentConfig.maxRows]);

  // Reinitialize buffer whenever configuration or context changes
  React.useEffect(() => {
    initRingBuffer();
    return () => ringBufferRef.current?.dispose();
  }, [initRingBuffer]);

  /**
   * Fallback initialization for test environments where Canvas onCreated may not fire.
   * What: Attempts to obtain the WebGL context directly from the DOM canvas.
   * Why: Ensures ring buffer exists even without a renderer, without creating a second context.
   */
  React.useEffect(() => {
    if (glRef.current || !canvasRef.current) return;
    const canvas = canvasRef.current.querySelector('canvas');
    const gl = canvas?.getContext('webgl');
    if (gl) {
      glRef.current = gl;
      initRingBuffer();
    }
  }, [initRingBuffer]);



  const apiRef = React.useRef<SpectrogramAPI>({
    setConfig(next) {
      setCurrentConfig(prev => ({ ...prev, ...next }));
    },
    setMeta(meta) {
      // Validate metadata before applying changes
      validateMeta(meta);

      const ring = ringBufferRef.current;
      if (!ring) throw new Error('Ring buffer not initialized');

      // Derive maximum rows from time window if not explicitly configured
      const timeWindow = currentConfig.timeWindowSec ?? DEFAULT_TIME_WINDOW_SEC;
      const derivedRows = Math.ceil((timeWindow * meta.sampleRateHz) / meta.hopSize);
      const maxRows = currentConfig.maxRows ?? derivedRows;

      // Resize underlying GPU buffer to accommodate new stream parameters
      ring.resize(meta.binCount, maxRows);

      // Update config aspects influenced by metadata
      setCurrentConfig(prev => ({
        ...prev,
        freqScale: meta.freqScale ?? prev.freqScale
      }));
    },
    pushFrame(frame) {
      ringBufferRef.current?.pushRow(frame.bins);
    },
    pushFrames(frames) {
      frames.forEach(frame => {
        ringBufferRef.current?.pushRow(frame.bins);
      });
    },
    clear() {
      ringBufferRef.current?.clear();
    },
    resize() {
      const renderer = rendererRef.current;
      if (!renderer) return;

      const { width = 800, height = 400 } = currentConfig;
      if (!Number.isFinite(width) || !Number.isFinite(height) || width <= 0 || height <= 0) {
        throw new Error('Invalid canvas dimensions');
      }
      renderer.setSize(width, height, false);
    },
    async exportPNG() {
      const canvas = canvasRef.current?.querySelector('canvas');
      if (!canvas) throw new Error('No canvas');
      const blob: Blob = await new Promise((resolve) => 
        canvas.toBlob((b) => resolve(b || new Blob()), 'image/png')
      );
      return blob;
    },
    stats() {
      const stats = ringBufferRef.current?.getStats();
      return {
        fps: 60,
        dropped: 0,
        rows: stats?.rowCount ?? 0,
        bins: stats?.binCount ?? 0
      };
    },
    /* c8 ignore start */
    // Data synthesis for demos; excluded from coverage as it is deterministic
    // and heavy to execute in unit tests.
    generateData: async (type, opts = {}) => {
      if (!ringBufferRef.current) return;

<<<<<<< HEAD
      // Validate callback and logger inputs to fail fast on misuse
      if (opts.onProgress && typeof opts.onProgress !== 'function') {
        throw new Error('onProgress must be a function');
      }
      if (opts.onError && typeof opts.onError !== 'function') {
        throw new Error('onError must be a function');
      }
      if (opts.logger) {
        const { info, error } = opts.logger as any;
        if (info && typeof info !== 'function') throw new Error('logger.info must be a function');
        if (error && typeof error !== 'function') throw new Error('logger.error must be a function');
      }

      const dataType = type || currentConfig.dataType || 'realistic';
      const duration = currentConfig.dataDuration ?? DEFAULT_DATA_DURATION_SECONDS;

      try {
        let frames: Array<{ bins: Float32Array; timestamp: number }> = [];

        if (dataType === 'realistic') {
=======
        const dataType = type || currentConfig.dataType || 'realistic';
        const duration = currentConfig.dataDuration ?? DEFAULT_DATA_DURATION_SECONDS;

        // Fail fast on nonsensical durations to avoid wasted work.
        if (!Number.isFinite(duration) || duration <= 0) {
          throw new Error('Invalid duration');
        }

        // Total STFT frames derived from duration and synthetic frame rate.
        const frameCount = Math.floor(duration * SYNTHETIC_FRAME_RATE);

        try {
          let frames: Array<{ bins: Float32Array; timestamp: number }> = [];

          if (dataType === 'realistic') {
>>>>>>> 80692f0a
          // Generate varied realistic data
          const realisticFrames = await generateRealisticSpectrogramData(
            DEFAULT_CONFIG,
            duration,
            ['music', 'speech', 'noise', 'chirp', 'tones']
          );
          frames = realisticFrames.map(f => ({ bins: f.bins, timestamp: f.timestamp }));
        } else if (dataType === 'music') {
          // Generate music signal
          const musicSignal = generateMusicSignal(duration * DEFAULT_CONFIG.sampleRate, DEFAULT_CONFIG.sampleRate);
          // Convert duration to frame count using DEFAULT_GENERATED_FPS
          frames = await generateSTFTFrames(
            musicSignal,
            DEFAULT_CONFIG,
            Math.floor(duration * DEFAULT_GENERATED_FPS)
          );
        } else if (dataType === 'mixed') {
          // Generate mixed signal
          const mixedSignal = generateMixedSignal(
            duration * DEFAULT_CONFIG.sampleRate,
            DEFAULT_CONFIG.sampleRate,
            [
              { type: 'music', amplitude: 0.6 },
              { type: 'speech', amplitude: 0.4 },
              { type: 'noise', amplitude: 0.2 }
            ]
          );
          // Convert duration to frame count using DEFAULT_GENERATED_FPS
          frames = await generateSTFTFrames(
            mixedSignal,
            DEFAULT_CONFIG,
            Math.floor(duration * DEFAULT_GENERATED_FPS)
          );
        } else {
          // Generate single signal type
          const signal = generateSignalByType(
            duration * DEFAULT_CONFIG.sampleRate,
            DEFAULT_CONFIG.sampleRate,
            dataType as SignalType
          );
          // Convert duration to frame count using DEFAULT_GENERATED_FPS
          frames = await generateSTFTFrames(
            signal,
            DEFAULT_CONFIG,
            Math.floor(duration * DEFAULT_GENERATED_FPS)
          );
        }

        // Push frames to ring buffer
        frames.forEach(frame => {
          ringBufferRef.current?.pushRow(frame.bins);
        });
<<<<<<< HEAD

        opts.logger?.info?.(`Generated ${frames.length} frames of ${dataType} data`);
        opts.onProgress?.({ frameCount: frames.length, type: dataType });
=======
        
        if (ENABLE_DEBUG_LOGS) {
          console.log(`Generated ${frames.length} frames of ${dataType} data`);
        }
>>>>>>> 80692f0a
      } catch (error) {
        opts.logger?.error?.('Failed to generate data', error);
        opts.onError?.(error);
      }
    }
    /* c8 ignore end */
  });

  // Auto-generate data periodically
  React.useEffect(() => {
    if (!currentConfig.autoGenerate) {
      if (dataIntervalRef.current) {
        clearInterval(dataIntervalRef.current);
        dataIntervalRef.current = null;
      }
      return;
    }

    // Generate initial data
    apiRef.current.generateData();

    // Set up periodic generation
    dataIntervalRef.current = setInterval(() => {
      apiRef.current.generateData();
    }, (currentConfig.dataDuration ?? DEFAULT_DATA_DURATION_SECONDS) * 1000);

    return () => {
      if (dataIntervalRef.current) {
        clearInterval(dataIntervalRef.current);
        dataIntervalRef.current = null;
      }
    };
  }, [currentConfig.autoGenerate, currentConfig.dataDuration]);

  React.useEffect(() => {
    if (ready && onReady) onReady(apiRef.current);
  }, [ready, onReady]);

  const { width = 800, height = 400, background = DEFAULT_BG } = currentConfig;

  return (
    <div
      ref={canvasRef}
      className={className} 
      style={{ 
        width, 
        height, 
        background, 
        position: 'relative',
        ...style 
      }}
    >
      {/* 3D Canvas */}
      <Canvas
        camera={{ position: [0, 0, 1], fov: 75 }}
        style={{ width: '100%', height: '100%' }}
        onCreated={({ gl }) => {
          rendererRef.current = gl;
          glRef.current = gl.getContext();
          initRingBuffer();
        }}
      >
        {ringBufferRef.current && (
          <Heatmap2D
            ringBuffer={ringBufferRef.current}
            palette={currentConfig.palette ?? 'viridis'}
            paletteReverse={currentConfig.paletteReverse}
            dbFloor={currentConfig.dbFloor ?? -100}
            dbCeiling={currentConfig.dbCeiling ?? 0}
            showGrid={currentConfig.showGrid}
            background={currentConfig.background}
          />
        )}
      </Canvas>

      {/* Legend overlay */}
      {currentConfig.showLegend && (
        <div style={{
          position: 'absolute',
          right: 10,
          top: 10,
          zIndex: 10
        }}>
          <Legend
            palette={currentConfig.palette ?? 'viridis'}
            paletteReverse={currentConfig.paletteReverse}
            dbFloor={currentConfig.dbFloor ?? -100}
            dbCeiling={currentConfig.dbCeiling ?? 0}
            width={30}
            height={200}
          />
        </div>
      )}
    </div>
  );
};

export default Spectrogram;

<|MERGE_RESOLUTION|>--- conflicted
+++ resolved
@@ -392,7 +392,6 @@
     generateData: async (type, opts = {}) => {
       if (!ringBufferRef.current) return;
 
-<<<<<<< HEAD
       // Validate callback and logger inputs to fail fast on misuse
       if (opts.onProgress && typeof opts.onProgress !== 'function') {
         throw new Error('onProgress must be a function');
@@ -413,7 +412,6 @@
         let frames: Array<{ bins: Float32Array; timestamp: number }> = [];
 
         if (dataType === 'realistic') {
-=======
         const dataType = type || currentConfig.dataType || 'realistic';
         const duration = currentConfig.dataDuration ?? DEFAULT_DATA_DURATION_SECONDS;
 
@@ -425,11 +423,6 @@
         // Total STFT frames derived from duration and synthetic frame rate.
         const frameCount = Math.floor(duration * SYNTHETIC_FRAME_RATE);
 
-        try {
-          let frames: Array<{ bins: Float32Array; timestamp: number }> = [];
-
-          if (dataType === 'realistic') {
->>>>>>> 80692f0a
           // Generate varied realistic data
           const realisticFrames = await generateRealisticSpectrogramData(
             DEFAULT_CONFIG,
@@ -482,16 +475,13 @@
         frames.forEach(frame => {
           ringBufferRef.current?.pushRow(frame.bins);
         });
-<<<<<<< HEAD
 
         opts.logger?.info?.(`Generated ${frames.length} frames of ${dataType} data`);
         opts.onProgress?.({ frameCount: frames.length, type: dataType });
-=======
         
         if (ENABLE_DEBUG_LOGS) {
           console.log(`Generated ${frames.length} frames of ${dataType} data`);
         }
->>>>>>> 80692f0a
       } catch (error) {
         opts.logger?.error?.('Failed to generate data', error);
         opts.onError?.(error);
