--- conflicted
+++ resolved
@@ -1,12 +1,7 @@
 import React from 'react';
-<<<<<<< HEAD
 import { render, act, fireEvent } from '@testing-library/react';
 import { describe, it, expect, vi } from 'vitest';
-=======
-import { render, act } from '@testing-library/react';
-import { vi } from 'vitest';
 import { generateRealisticSpectrogramData } from './utils/data-generator';
->>>>>>> ae6f07a3
 
 // Mock WASM bindings to avoid requiring compiled artifacts during tests
 vi.mock('@spectro/wasm-bindings', () => ({}));
@@ -200,7 +195,6 @@
 });
 
 /**
-<<<<<<< HEAD
  * Ensure click events provide accurate spectrogram coordinates.
  */
 it('emits SpectroEvent on click', async () => {
@@ -213,11 +207,6 @@
       onClick={handleClick}
     />
   );
-=======
- * Verify generateData reports progress through callbacks and logger.
- * What: Ensures synthetic generation communicates frame counts.
- * Why: Allows consumers to track work without relying on console output.
- */
 it('invokes progress and logger callbacks on successful generation', async () => {
   const frames = [
     { bins: new Float32Array([0]), timestamp: 0 },
@@ -227,12 +216,10 @@
 
   let api: SpectrogramAPI | null = null;
   render(<Spectrogram config={{ autoGenerate: false, showLegend: false }} onReady={a => (api = a)} />);
->>>>>>> ae6f07a3
   await act(async () => {
     await new Promise(res => setTimeout(res, 0));
   });
   if (!api) throw new Error('API not initialized');
-<<<<<<< HEAD
   const apiRef = api;
 
   const meta = makeMeta({ binCount: 4, sampleRateHz: 1, hopSize: 1, freqStepHz: 1, scale: 'linear' });
@@ -261,7 +248,6 @@
   const payload = handleClick.mock.calls[0][0];
   expect(payload).toMatchObject({ timeSec: 0, row: 0, bin: 2, freqHz: 2 });
   expect(payload.mag).toBeCloseTo(0.5);
-=======
 
   act(() => api!.setMeta(makeMeta({ binCount: 1 }))); // ensure ring buffer matches frame bins
 
@@ -305,5 +291,4 @@
   expect(onError).toHaveBeenCalledWith(testError);
   expect(logger.error).toHaveBeenCalledWith('Failed to generate data', testError);
   expect(logger.info).not.toHaveBeenCalled();
->>>>>>> ae6f07a3
 });