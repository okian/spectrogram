{
  "name": "@spectro/viewer",
  "version": "0.1.0",
  "private": false,
  "type": "module",
  "main": "dist/index.cjs",
  "module": "dist/index.js",
  "types": "dist/index.d.ts",
  "peerDependencies": {
    "react": "^18",
    "react-dom": "^18",
    "three": "^0.160.0",
    "@react-three/fiber": "^8.15.0"
  },
  "dependencies": {
    "zustand": "^4.5.0",
    "three": "^0.160.0",
    "@react-three/fiber": "^8.15.0",
    "@spectro/wasm-bindings": "workspace:*"
  },
  "devDependencies": {
    "tsup": "^8.0.1",
    "typescript": "^5.5.0",
    "@types/react": "^18",
    "@types/react-dom": "^18",
    "@types/three": "^0.160.0",
<<<<<<< HEAD
    "@types/node": "^20.12.7",
    "tsx": "^4.9.3"
=======
    "vitest": "^1.6.0",
    "@testing-library/react": "^14.2.1",
    "jsdom": "^24.0.0",
    "@types/node": "^20.11.30",
    "@vitest/coverage-v8": "^1.6.0"
>>>>>>> 0a7ca419
  },
  "scripts": {
    "build": "tsup src/index.tsx --format esm,cjs --dts",
    "typecheck": "tsc -p tsconfig.json",
<<<<<<< HEAD
    "test": "tsx --test src/core/ring-buffer.test.ts"
=======
    "test": "vitest run --coverage",
    "test:unit": "vitest run --coverage",
    "lint": "echo 'no lint configured'",
    "format": "echo 'no format configured'"
>>>>>>> 0a7ca419
  }
}
<|MERGE_RESOLUTION|>--- conflicted
+++ resolved
@@ -24,27 +24,20 @@
     "@types/react": "^18",
     "@types/react-dom": "^18",
     "@types/three": "^0.160.0",
-<<<<<<< HEAD
     "@types/node": "^20.12.7",
     "tsx": "^4.9.3"
-=======
     "vitest": "^1.6.0",
     "@testing-library/react": "^14.2.1",
     "jsdom": "^24.0.0",
     "@types/node": "^20.11.30",
     "@vitest/coverage-v8": "^1.6.0"
->>>>>>> 0a7ca419
   },
   "scripts": {
     "build": "tsup src/index.tsx --format esm,cjs --dts",
     "typecheck": "tsc -p tsconfig.json",
-<<<<<<< HEAD
-    "test": "tsx --test src/core/ring-buffer.test.ts"
-=======
     "test": "vitest run --coverage",
     "test:unit": "vitest run --coverage",
     "lint": "echo 'no lint configured'",
     "format": "echo 'no format configured'"
->>>>>>> 0a7ca419
   }
 }
